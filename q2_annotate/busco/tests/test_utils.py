--- conflicted
+++ resolved
@@ -22,13 +22,24 @@
     _validate_parameters,
     _calculate_contamination_completeness,
     _process_busco_results,
+    calculate_unbinned_percentage,
+    count_contigs,
+    filter_unbinned_for_partition,
+    get_fasta_files_from_dir,
 )
 from q2_types.per_sample_sequences import MultiMAGSequencesDirFmt
 from q2_types.feature_data_mag import MAGSequencesDirFmt
 from q2_annotate.busco.types import BuscoDatabaseDirFmt
-from q2_annotate.busco.busco import calculate_unbinned_percentage, count_contigs, filter_unbinned_for_partition, get_fasta_files_from_dir
+
+# from q2_annotate.busco.busco import (
+#     calculate_unbinned_percentage,
+#     count_contigs,
+#     filter_unbinned_for_partition,
+#     get_fasta_files_from_dir,
+# )
 from q2_types.per_sample_sequences import ContigSequencesDirFmt
-#?
+
+# ?
 from unittest.mock import patch, ANY, call, MagicMock
 
 from q2_types.per_sample_sequences._methods import partition_sample_data_mags
@@ -37,6 +48,8 @@
 from pathlib import Path
 import warnings
 from qiime2 import Artifact
+
+
 class TestBUSCOUtils(TestPluginBase):
     package = "q2_annotate.busco.tests"
 
@@ -448,155 +461,6 @@
             {
                 "auto_lineage": False,
                 "auto_lineage_euk": False,
-<<<<<<< HEAD
-                "auto_lineage_prok": False
-            }
-        )
-    def test_count_binned_contigs(self):
-        # Load synthetic test data with known number of contigs
-        # bins = MultiMAGSequencesDirFmt(
-        #     path=self.get_data_path("mags"), mode='r'
-        # )
-        sample_path  = Path(self.get_data_path("mags")) / "sample1"
-        # Extract all FASTA files from the directory
-        fasta_files = get_fasta_files_from_dir(sample_path)
-        count = count_contigs(fasta_files)
-        #2+3+2 + 3+2+3 = 15
-        self.assertEqual(count, 7)
-
-    def test_count_unbinned_contigs(self):
-        # Load synthetic test data with known number of contigs
-        # bins = MultiMAGSequencesDirFmt(
-        #     path=self.get_data_path("unbinned"), mode='r'
-        # )
-        sample_path = Path(self.get_data_path("unbinned")) / "sample1_contigs.fa"
-
-        count = count_contigs([sample_path])
-        #3+2=5
-        self.assertEqual(count, 3)  
-
-
-    def test_calculate_unbinned_percentage(self):
-
-        mag_sample_path  = Path(self.get_data_path("mags")) / "sample1"
-        # Extract all FASTA files from the directory
-        # mag_sample_files = [fp for fp in mag_sample_path.glob("*") if fp.suffix in {".fa", ".fasta", ".fna"}]
-        mag_sample_files = get_fasta_files_from_dir(mag_sample_path)
-        # mags_count = count_contigs(mags)
-        unbinned_sample_path = Path(self.get_data_path("unbinned")) / "sample1_contigs.fa"
-        percentage, count = calculate_unbinned_percentage(mag_sample_files, [unbinned_sample_path])
-
-        # Type checks
-        self.assertIsInstance(percentage, float)
-        self.assertIsInstance(count, int)
-
-        expected_count = 3
-        expected_percentage = (3 / (3 + 7)) * 100  
-
-        self.assertEqual(count, expected_count)
-        self.assertEqual(percentage, expected_percentage)
- 
-    def test_no_unbinned(self):
-        # mags_count = count_contigs(mags)
-        mag_sample_path  = Path(self.get_data_path("mags")) / "sample1"
-        # Extract all files from the directory
-        mag_sample_files = get_fasta_files_from_dir(mag_sample_path)
-        # mags_count = count_contigs(mags)
-        unbinned_sample_path = Path(self.get_data_path("unbinned_empty")) / "sample1_contigs.fa"
-
-        percentage, count = calculate_unbinned_percentage(mag_sample_files, [unbinned_sample_path])
-        # Type and range checks
-        self.assertIsInstance(percentage, float)
-        self.assertIsInstance(count, int)
-        self.assertEqual(count, 0)
-        self.assertEqual(percentage, 0.0)
-
-    # def test_partial_unbinned(self):
-        
-    #     # mags_count = count_contigs(mags)
-    #     percentage, count = calculate_unbinned_percentage(mags, unbinned)
-
-    #     expected_count = 3
-    #     expected_percentage = (3 / (3 + 15)) * 100  
-
-    #     self.assertEqual(count, expected_count)
-    #     self.assertEqual(percentage, expected_percentage)
-    
-    # def test_no_contigs_at_all(self):
-    #     mags = MultiMAGSequencesDirFmt(
-    #         path=self.get_data_path('mags_empty'),  # no .fasta files
-    #         mode='r'
-    #     )
-    #     unbinned = ContigSequencesDirFmt(
-    #         path=self.get_data_path('unbinned_empty'),  # empty .fasta files
-    #         mode='r'
-    #     )
-    #     # mags_count = count_contigs(mags)
-    #     percentage, count = calculate_unbinned_percentage(mags, unbinned)
-
-    #     self.assertEqual(count, 0)
-    #     self.assertEqual(percentage, 0.0)
-
-    def test_only_unbinned(self):
-        # mags_count = count_contigs(mags)
-        mag_sample_path  = Path(self.get_data_path("mags_empty")) / "sample1"
-        # Extract all files from the directory
-        mag_sample_files = get_fasta_files_from_dir(mag_sample_path)
-        # mags_count = count_contigs(mags)
-        unbinned_sample_path = Path(self.get_data_path("unbinned")) / "sample1_contigs.fa"
-
-        percentage, count = calculate_unbinned_percentage(mag_sample_files, [unbinned_sample_path])
-        expected_count = 3
-        self.assertEqual(count, expected_count)
-        self.assertEqual(percentage, 100)
-
-    
-    def test_filtered_unbinned_matches_partition_1_sample(self):
-        mag_fmt = MultiMAGSequencesDirFmt(
-            path=self.get_data_path("partition_1_sample"),
-            mode="r"
-        )
-        partitioned_mags = Artifact.import_data('SampleData[MAGs]', mag_fmt)
-
-        unbinned = ContigSequencesDirFmt(
-            path=self.get_data_path("unbinned"),
-            mode="r"
-        )
-
-        expected_metadata = Metadata(pd.DataFrame(index=pd.Index(['sample1'], name="ID")))
-        expected_where = "ID IN ('sample1')"
-        # Mock _filter_contigs
-        mock_filter_contigs = MagicMock(return_value=("filtered_result",))
-
-        # Call function under test
-        filter_unbinned_for_partition(unbinned, partitioned_mags, mock_filter_contigs)
-
-        # Check arguments passed to the mock action
-        mock_filter_contigs.assert_called_once_with(contigs=unbinned, metadata=expected_metadata, where=expected_where)
-
-    def test_filtered_unbinned_matches_partition_2_samples(self):
-        mag_fmt = MultiMAGSequencesDirFmt(
-            path=self.get_data_path("partition_2_samples"),
-            mode="r"
-        )
-        partitioned_mags = Artifact.import_data('SampleData[MAGs]', mag_fmt)
-        # Load unbinned contigs
-        unbinned = ContigSequencesDirFmt(
-            path=self.get_data_path("unbinned"),
-            mode="r"
-        )
-        expected_metadata = Metadata(pd.DataFrame(index=pd.Index(['sample1', 'sample2'], name="ID")))
-        expected_where = "ID IN ('sample1', 'sample2')"
-        # Mock _filter_contigs
-        # mock_filter_contigs = MagicMock(return_value="filtered_result")
-        mock_filter_contigs = MagicMock(return_value=("filtered_result",))
-
-        # Call function under test
-        filter_unbinned_for_partition(unbinned, partitioned_mags, mock_filter_contigs)
-        
-        # Check arguments passed to the mock action
-        mock_filter_contigs.assert_called_once_with(contigs=unbinned, metadata=expected_metadata, where=expected_where)
-=======
                 "auto_lineage_prok": False,
             },
         )
@@ -702,4 +566,157 @@
             _validate_parameters(True, True, False, False)
         with self.assertRaisesRegex(ValueError, "If 'lineage-dataset' is provided"):
             _validate_parameters(True, False, False, True)
->>>>>>> 37844c5f
+
+    def test_count_binned_contigs(self):
+        # Load synthetic test data with known number of contigs
+        # bins = MultiMAGSequencesDirFmt(
+        #     path=self.get_data_path("mags"), mode='r'
+        # )
+        sample_path = Path(self.get_data_path("mags")) / "sample1"
+        # Extract all FASTA files from the directory
+        fasta_files = get_fasta_files_from_dir(sample_path)
+        count = count_contigs(fasta_files)
+        self.assertEqual(count, 7)
+
+    def test_count_unbinned_contigs(self):
+        # Load synthetic test data with known number of contigs
+        # bins = MultiMAGSequencesDirFmt(
+        #     path=self.get_data_path("unbinned"), mode='r'
+        # )
+        sample_path = Path(self.get_data_path("unbinned")) / "sample1_contigs.fa"
+
+        count = count_contigs([sample_path])
+        # 3+2=5
+        self.assertEqual(count, 3)
+
+    def test_calculate_unbinned_percentage(self):
+
+        mag_sample_path = Path(self.get_data_path("mags")) / "sample1"
+        # Extract all FASTA files from the directory
+        # mag_sample_files = [fp for fp in mag_sample_path.glob("*") if fp.suffix in {".fa", ".fasta", ".fna"}]
+        mag_sample_files = get_fasta_files_from_dir(mag_sample_path)
+        # mags_count = count_contigs(mags)
+        unbinned_sample_path = (
+            Path(self.get_data_path("unbinned")) / "sample1_contigs.fa"
+        )
+        percentage, count = calculate_unbinned_percentage(
+            mag_sample_files, [unbinned_sample_path]
+        )
+
+        # Type checks
+        self.assertIsInstance(percentage, float)
+        self.assertIsInstance(count, int)
+
+        expected_count = 3
+        expected_percentage = (3 / (3 + 7)) * 100
+
+        self.assertEqual(count, expected_count)
+        self.assertEqual(percentage, expected_percentage)
+
+    def test_no_unbinned(self):
+        # mags_count = count_contigs(mags)
+        mag_sample_path = Path(self.get_data_path("mags")) / "sample1"
+        # Extract all files from the directory
+        mag_sample_files = get_fasta_files_from_dir(mag_sample_path)
+        # mags_count = count_contigs(mags)
+        unbinned_sample_path = (
+            Path(self.get_data_path("unbinned_empty")) / "sample1_contigs.fa"
+        )
+
+        percentage, count = calculate_unbinned_percentage(
+            mag_sample_files, [unbinned_sample_path]
+        )
+        # Type and range checks
+        self.assertIsInstance(percentage, float)
+        self.assertIsInstance(count, int)
+        self.assertEqual(count, 0)
+        self.assertEqual(percentage, 0.0)
+
+    # def test_partial_unbinned(self):
+
+    #     # mags_count = count_contigs(mags)
+    #     percentage, count = calculate_unbinned_percentage(mags, unbinned)
+
+    #     expected_count = 3
+    #     expected_percentage = (3 / (3 + 15)) * 100
+
+    #     self.assertEqual(count, expected_count)
+    #     self.assertEqual(percentage, expected_percentage)
+
+    # def test_no_contigs_at_all(self):
+    #     mags = MultiMAGSequencesDirFmt(
+    #         path=self.get_data_path('mags_empty'),  # no .fasta files
+    #         mode='r'
+    #     )
+    #     unbinned = ContigSequencesDirFmt(
+    #         path=self.get_data_path('unbinned_empty'),  # empty .fasta files
+    #         mode='r'
+    #     )
+    #     # mags_count = count_contigs(mags)
+    #     percentage, count = calculate_unbinned_percentage(mags, unbinned)
+
+    #     self.assertEqual(count, 0)
+    #     self.assertEqual(percentage, 0.0)
+
+    def test_only_unbinned(self):
+        # mags_count = count_contigs(mags)
+        mag_sample_path = Path(self.get_data_path("mags_empty")) / "sample1"
+        # Extract all files from the directory
+        mag_sample_files = get_fasta_files_from_dir(mag_sample_path)
+        # mags_count = count_contigs(mags)
+        unbinned_sample_path = (
+            Path(self.get_data_path("unbinned")) / "sample1_contigs.fa"
+        )
+
+        percentage, count = calculate_unbinned_percentage(
+            mag_sample_files, [unbinned_sample_path]
+        )
+        expected_count = 3
+        self.assertEqual(count, expected_count)
+        self.assertEqual(percentage, 100)
+
+    def test_filtered_unbinned_matches_partition_1_sample(self):
+        mag_fmt = MultiMAGSequencesDirFmt(
+            path=self.get_data_path("partition_1_sample"), mode="r"
+        )
+        partitioned_mags = Artifact.import_data("SampleData[MAGs]", mag_fmt)
+
+        unbinned = ContigSequencesDirFmt(path=self.get_data_path("unbinned"), mode="r")
+
+        expected_metadata = Metadata(
+            pd.DataFrame(index=pd.Index(["sample1"], name="ID"))
+        )
+        expected_where = "ID IN ('sample1')"
+        # Mock _filter_contigs
+        mock_filter_contigs = MagicMock(return_value=("filtered_result",))
+
+        # Call function under test
+        filter_unbinned_for_partition(unbinned, partitioned_mags, mock_filter_contigs)
+
+        # Check arguments passed to the mock action
+        mock_filter_contigs.assert_called_once_with(
+            contigs=unbinned, metadata=expected_metadata, where=expected_where
+        )
+
+    def test_filtered_unbinned_matches_partition_2_samples(self):
+        mag_fmt = MultiMAGSequencesDirFmt(
+            path=self.get_data_path("partition_2_samples"), mode="r"
+        )
+        partitioned_mags = Artifact.import_data("SampleData[MAGs]", mag_fmt)
+        # Load unbinned contigs
+        unbinned = ContigSequencesDirFmt(path=self.get_data_path("unbinned"), mode="r")
+        expected_metadata = Metadata(
+            pd.DataFrame(index=pd.Index(["sample1", "sample2"], name="ID"))
+        )
+        expected_where = "ID IN ('sample1', 'sample2')"
+        # Mock _filter_contigs
+        # mock_filter_contigs = MagicMock(return_value="filtered_result")
+        mock_filter_contigs = MagicMock(return_value=("filtered_result",))
+
+        # Call function under test
+        filter_unbinned_for_partition(unbinned, partitioned_mags, mock_filter_contigs)
+
+        # Check arguments passed to the mock action
+        mock_filter_contigs.assert_called_once_with(
+            contigs=unbinned, metadata=expected_metadata, where=expected_where
+        )