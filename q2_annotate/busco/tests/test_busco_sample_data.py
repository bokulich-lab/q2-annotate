--- conflicted
+++ resolved
@@ -32,8 +32,7 @@
             mode="r",
         )
         self.unbinned = ContigSequencesDirFmt(
-            path=self.get_data_path('unbinned'),
-            mode='r'
+            path=self.get_data_path("unbinned"), mode="r"
         )
 
         self.busco_db = BuscoDatabaseDirFmt(
@@ -66,16 +65,6 @@
             cwd="cwd",
         )
 
-<<<<<<< HEAD
-        obs = _busco_helper(
-            self.mags, ['--lineage_dataset', 'bacteria_odb10']
-        )
-        #new
-        unbinned = ContigSequencesDirFmt(
-            path=self.get_data_path('unbinned'),
-            mode='r' 
-        )
-=======
     @patch("q2_annotate.busco.busco._extract_json_data")
     @patch("q2_annotate.busco.busco._process_busco_results")
     @patch("q2_annotate.busco.busco._run_busco")
@@ -89,8 +78,11 @@
         mock_process.side_effect = busco_list
 
         obs = _busco_helper(self.mags, ["--lineage_dataset", "bacteria_odb10"], True)
-
->>>>>>> 37844c5f
+        # new
+        # unbinned = ContigSequencesDirFmt(
+        #     path=self.get_data_path('unbinned'),
+        #     mode='r'
+        # )
         exp = pd.read_csv(
             self.get_data_path("busco_results/results_all/busco_results.tsv"), sep="\t"
         )
@@ -164,14 +156,9 @@
     @patch("q2_annotate.busco.busco._busco_helper")
     def test_evaluate_busco_offline(self, mock_helper):
         _evaluate_busco(
-<<<<<<< HEAD
-            bins=self.mags,
-            unbinned_contigs= self.unbinned,#new
-            busco_db=self.busco_db,
-=======
             mags=self.mags,
+            unbinned_contigs=self.unbinned,  # new
             db=self.busco_db,
->>>>>>> 37844c5f
             mode="some_mode",
             lineage_dataset="lineage_1",
         )
@@ -210,36 +197,18 @@
         return_value={"fake3": {"plot": "NaN"}},
     )
     @patch(
-<<<<<<< HEAD
-        "q2_annotate.busco.busco._draw_selectable_unbinned_histograms",
-        return_value={"fake4": {"plot": "spec"}}
-    )
-    @patch(
-        "q2_annotate.busco.busco._get_feature_table", return_value="table1"
-    )
-    @patch(
-        "q2_annotate.busco.busco._calculate_summary_stats",
-        return_value="stats1"
-=======
         "q2_annotate.busco.busco._draw_completeness_vs_contamination",
         return_value={"fake4": {"plot": "NaN"}},
->>>>>>> 37844c5f
+    )
+    @patch(
+        "q2_annotate.busco.busco._draw_selectable_unbinned_histograms",
+        return_value={"fake5": {"plot": "NaN"}},
     )
     @patch("q2_annotate.busco.busco._get_feature_table", return_value="table1")
     @patch("q2_annotate.busco.busco._calculate_summary_stats", return_value="stats1")
     @patch("q2templates.render")
     @patch("q2_annotate.busco.busco._cleanup_bootstrap")
     def test_visualize_busco(
-<<<<<<< HEAD
-            self, mock_clean, mock_render, mock_stats, mock_table,
-            mock_selectable, mock_selectable_unbinned, mock_marker, mock_detailed
-    ):
-        _visualize_busco(
-            output_dir=self.temp_dir.name,
-            busco_results=pd.read_csv(
-                self.get_data_path('summaries/all_renamed_with_lengths_unbinned.csv')
-            )
-=======
         self,
         mock_clean,
         mock_render,
@@ -247,15 +216,15 @@
         mock_table,
         mock_scatter,
         mock_selectable,
+        mock_selectable_unbinned,
         mock_marker,
         mock_detailed,
     ):
         _visualize_busco(
             output_dir=self.temp_dir.name,
             results=pd.read_csv(
-                self.get_data_path("summaries/all_renamed_with_lengths.csv")
+                self.get_data_path("summaries/all_renamed_with_lengths_unbinned.csv")
             ),
->>>>>>> 37844c5f
         )
 
         mock_detailed.assert_called_once()
@@ -277,76 +246,54 @@
                     }
                 }
             ),
-<<<<<<< HEAD
-            "vega_selectable_unbinned_json": json.dumps(
-                {"fake4": {"plot": "spec"}}
-            ),
-=======
             "vega_summary_json": json.dumps({"fake2": {"plot": "null"}}),
             "vega_summary_selectable_json": json.dumps({"fake3": {"plot": "null"}}),
->>>>>>> 37844c5f
+            "scatter_json": json.dumps({"fake4": {"plot": "null"}}),
+            "vega_selectable_unbinned_json": json.dumps({"fake5": {"plot": "null"}}),
             "table": "table1",
             "summary_stats_json": "stats1",
-            "scatter_json": json.dumps({"fake4": {"plot": "null"}}),
             "comp_cont": True,
+            "unbinned": True,
             "page_size": 100,
         }
         mock_render.assert_called_with(ANY, self.temp_dir.name, context=exp_context)
         mock_clean.assert_called_with(self.temp_dir.name)
 
-<<<<<<< HEAD
-    def test_evaluate_busco_action(self):
-        fake_partition = MagicMock()
-        fake_partition.view.return_value.sample_dict.return_value = {
-            "sample1": {}, "sample2": {}
-        }
-        mock_action = MagicMock(side_effect=[
-            lambda x, y, **kwargs: (0,), # evaluate_busco
-            lambda x: ("collated_result", ),
-            lambda x: ("visualization", ),
-            lambda *args, **kwargs: ("filtered_unbinned",),  # filter_contigs
-            # lambda x, y: ({"sample1": {}, "sample2": {}}, ) #map id to fasta file in data dir
-            lambda x, y: (fake_partition, ) #map id to fasta file in data dir
-        ])
-       
-        mock_ctx = MagicMock()
-        mock_ctx.get_action = mock_action 
-=======
     # TODO: maybe this could be turned into an actual test
     @patch("q2_annotate.busco.busco._validate_parameters")
     def test_evaluate_busco_action(self, mock_validate):
+        fake_partition = MagicMock()
+        fake_partition.view.return_value.sample_dict.return_value = {
+            "sample1": {},
+            "sample2": {},
+        }
         mock_action = MagicMock(
             side_effect=[
                 lambda x, **kwargs: (0,),
                 lambda x: ("collated_result",),
                 lambda x: ("visualization",),
-                lambda x, y: ({"mag1": {}, "mag2": {}},),
+                lambda *args, **kwargs: ("filtered_unbinned",),  # filter_contigs
+                lambda x, y: (fake_partition,),  # map id to fasta file in data dir
+                # lambda x, y: ({"mag1": {}, "mag2": {}},),
             ]
         )
+
         mock_ctx = MagicMock(get_action=mock_action)
->>>>>>> 37844c5f
         mags = qiime2.Artifact.import_data(
             "SampleData[MAGs]", self.get_data_path("mags")
         )
         unbinned = qiime2.Artifact.import_data(
-            'SampleData[Contigs]',
-            self.get_data_path('unbinned')
+            "SampleData[Contigs]", self.get_data_path("unbinned")
         )
         busco_db = qiime2.Artifact.import_data(
-<<<<<<< HEAD
-            'ReferenceDB[BuscoDB]',
-            self.get_data_path('busco_db')
+            "ReferenceDB[BUSCO]", self.get_data_path("busco_db")
         )
         obs = evaluate_busco(
             ctx=mock_ctx,
-            bins=mags,
-            unbinned_contigs = unbinned,
-            busco_db=busco_db,
-            num_partitions=2
-=======
-            "ReferenceDB[BUSCO]", self.get_data_path("busco_db")
->>>>>>> 37844c5f
-        )
-        obs = evaluate_busco(ctx=mock_ctx, mags=mags, db=busco_db, num_partitions=2)
+            mags=mags,
+            db=busco_db,
+            unbinned_contigs=unbinned,
+            num_partitions=2,
+        )
         exp = ("collated_result", "visualization")
         self.assertTupleEqual(obs, exp)