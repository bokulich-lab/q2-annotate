--- conflicted
+++ resolved
@@ -37,12 +37,6 @@
 
         mock_process.side_effect = busco_list
 
-<<<<<<< HEAD
-        obs = _run_busco(
-            output_dir=self.temp_dir.name,
-            mags=self.mags, # add unbinned
-            params=['--lineage_dataset', 'bacteria_odb10', '--cpu', '7']
-=======
         obs = _busco_helper(self.mags, ["--lineage_dataset", "bacteria_odb10"], True)
 
         exp = pd.read_csv(
@@ -51,7 +45,6 @@
             ),
             sep="\t",
             keep_default_na=False,
->>>>>>> 37844c5f
         )
         exp["sample_id"] = exp["sample_id"].astype(object)
         pd.testing.assert_frame_equal(obs, exp)
@@ -154,58 +147,55 @@
             "summary_stats_json": "stats1",
             "scatter_json": json.dumps({"fake4": {"plot": "null"}}),
             "comp_cont": True,
+            "unbinned": False,
             "page_size": 100,
         }
         mock_render.assert_called_with(ANY, self.temp_dir.name, context=exp_context)
         mock_clean.assert_called_with(self.temp_dir.name)
 
-<<<<<<< HEAD
-    def test_evaluate_busco_action(self):
+    # TODO: maybe this could be turned into an actual test
+    @patch("q2_annotate.busco.busco._validate_parameters")
+    # def test_evaluate_busco_action(self, mock_validate):
+    #     mock_action = MagicMock(
+    #         side_effect=[
+    #             lambda x, **kwargs: (0,),
+    #             lambda x: ("collated_result",),
+    #             lambda x: ("visualization",),
+    #             lambda x, y: ({"mag1": {}, "mag2": {}},),
+    #         ]
+    #     )
+    def test_evaluate_busco_action(self, mock_validate):
         fake_partition = MagicMock()
         fake_partition.view.return_value.sample_dict.return_value = {
-            "sample1": {}, "sample2": {}
+            "sample1": {},
+            "sample2": {},
         }
-        mock_action = MagicMock(side_effect=[
-            lambda x, y, **kwargs: (0,), # evaluate_busco 
-            lambda x: ("collated_result",),  # collate
-            lambda x: ("visualization",),  # visualize
-            lambda *args, **kwargs: ("filtered_unbinned",),  # filter_contigs
-            lambda x, y: (fake_partition,)  # partition
-        ])
-        mock_ctx = MagicMock(get_action=mock_action) 
-=======
-    # TODO: maybe this could be turned into an actual test
-    @patch("q2_annotate.busco.busco._validate_parameters")
-    def test_evaluate_busco_action(self, mock_validate):
         mock_action = MagicMock(
             side_effect=[
-                lambda x, **kwargs: (0,),
-                lambda x: ("collated_result",),
-                lambda x: ("visualization",),
-                lambda x, y: ({"mag1": {}, "mag2": {}},),
+                lambda x, **kwargs: (0,),  # evaluate_busco
+                lambda x: ("collated_result",),  # collate
+                lambda x: ("visualization",),  # visualize
+                # lambda x, y: ({"mag1": {}, "mag2": {}},),
+                lambda *args, **kwargs: ("filtered_unbinned",),  # filter_contigs
+                lambda x, y: (fake_partition,),  # partition
             ]
         )
+        #     mock_ctx = MagicMock(get_action=mock_action)
+
         mock_ctx = MagicMock(get_action=mock_action)
->>>>>>> 37844c5f
         mags = qiime2.Artifact.import_data(
             "FeatureData[MAG]", self.get_data_path("mags/sample2")
         )
 
         busco_db = qiime2.Artifact.import_data(
-<<<<<<< HEAD
-            'ReferenceDB[BuscoDB]',
-            self.get_data_path('busco_db')
+            "ReferenceDB[BUSCO]", self.get_data_path("busco_db")
         )
         obs = evaluate_busco(
             ctx=mock_ctx,
-            bins=mags,
-            unbinned_contigs = None, #none
-            busco_db=busco_db,
-            num_partitions=None
-=======
-            "ReferenceDB[BUSCO]", self.get_data_path("busco_db")
->>>>>>> 37844c5f
-        )
-        obs = evaluate_busco(ctx=mock_ctx, mags=mags, db=busco_db, num_partitions=2)
+            mags=mags,
+            unbinned_contigs=None,
+            db=busco_db,
+            num_partitions=2,
+        )
         exp = ("collated_result", "visualization")
         self.assertTupleEqual(obs, exp)