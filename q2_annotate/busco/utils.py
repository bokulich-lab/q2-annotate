# ----------------------------------------------------------------------------
# Copyright (c) 2025, QIIME 2 development team.
#
# Distributed under the terms of the Modified BSD License.
#
# The full license is in the file LICENSE, distributed with this software.
# ----------------------------------------------------------------------------
import json
import os
import warnings
import pandas as pd
from typing import List
from q2_annotate.busco.types import BuscoDatabaseDirFmt

arguments_with_hyphens = {
    "auto_lineage": "auto-lineage",
    "auto_lineage_euk": "auto-lineage-euk",
    "auto_lineage_prok": "auto-lineage-prok",
    "list_datasets": "list-datasets",
    "update_data": "update-data",
}

MARKER_COLS = [
    "single",
    "duplicated",
    "fragmented",
    "missing",
    "complete",
    "completeness",
    "contamination",
]


def _validate_lineage_dataset_input(
    lineage_dataset: str,
    auto_lineage: bool,
    auto_lineage_euk: bool,
    auto_lineage_prok: bool,
    busco_db: BuscoDatabaseDirFmt,
    kwargs,
) -> None:
    # When lineage_dataset is specified, all other lineage flags are ignored
    if any([auto_lineage, auto_lineage_euk, auto_lineage_prok]):
        warnings.warn(
            f"`--p-lineage-dataset` was specified as '{lineage_dataset}'. "
            "`--p-auto-lineage` flags will be ignored."
        )
        kwargs["auto_lineage"] = False
        kwargs["auto_lineage_euk"] = False
        kwargs["auto_lineage_prok"] = False

    # Check that lineage indeed exists inside Busco DB (if provided)
    if busco_db is not None:
        if not os.path.exists(f"{str(busco_db)}/lineages/{lineage_dataset}"):
            present_lineages = os.listdir(os.path.join(str(busco_db), "lineages/"))
            raise ValueError(
                f"The specified lineage_dataset ({lineage_dataset}) "
                "is not present in input database. "
                "The datasets present in the input database are: "
                f"{present_lineages}"
            )


def _parse_busco_params(arg_key, arg_val) -> List[str]:
    """Creates a list with an argument and its value to be consumed by BUSCO.
    Argument names will be converted to command line parameters by
    appending a '--' prefix and in some cases replacing "_" for "-"
    (only for e.g. `arguments_with_hyphens`)

    Args:
        arg_key (str): Argument name.
        arg_val: Argument value.
    Returns:
        [converted_arg, arg_value]: List containing a prepared command line
            parameter and, optionally, its value.
    """

    # If the key is in arguments_with_hyphens, modify key
    if arg_key in arguments_with_hyphens.keys():
        arg_key = arguments_with_hyphens[arg_key]

    if isinstance(arg_val, bool):
        return [f"--{arg_key}"]
    else:
        return [f"--{arg_key}", str(arg_val)]


def _partition_dataframe(df: pd.DataFrame, max_rows: int, is_sample_data: bool) -> list:
    """
    Partitions a DataFrame into smaller DataFrames based on
    a maximum row limit.

    If is_sample_data = True:
    This function groups the DataFrame by 'sample_id' and then partitions
    these groups into smaller DataFrames. Each partition will have a total
    row count less than or equal to the max_rows parameter (unless a single
    partition exceeds the max_rows, in which case it will have all the
    MAGs included). The last group in a partition can exceed the max_rows
    limit.

    If is_sample_data = False:
    Partitions a DataFrame into smaller DataFrames based on
    a maximum row limit. Each partition will have a total
    row count less than or equal to the `max_rows` parameter.

    Args:
        df (pd.DataFrame): The DataFrame to partition. It should have a
            'sample_id' column.
        max_rows (int): The maximum number of rows that each partitioned
            DataFrame should have.

    Returns:
        list: A list of partitioned DataFrames. Each DataFrame in the
            list is a partition of the original DataFrame.
    """
    if is_sample_data:
        groups = [group for _, group in df.groupby("sample_id")]
        partitions = []
        temp = []
        total_rows = 0

        for group in groups:
            if total_rows + len(group) > max_rows:
                if temp:
                    partitions.append(pd.concat(temp))
                temp = [group]
                total_rows = len(group)
            else:
                temp.append(group)
                total_rows += len(group)

        if temp:
            partitions.append(pd.concat(temp))

        return partitions
    else:
        return [df[i : i + max_rows] for i in range(0, len(df), max_rows)]


def _get_feature_table(busco_results: pd.DataFrame) -> str:
    df = busco_results.reset_index(inplace=False, drop=False)

    new_cols = {
        "mag_id": "MAG",
        "sample_id": "Sample",
        "dataset": "Dataset",
        "single": "% single",
        "duplicated": "% duplicated",
        "fragmented": "% fragmented",
        "missing": "% missing",
        "complete": "% complete",
        "completeness": "% completeness",
        "contamination": "% contamination",
        "n_markers": "Total markers",
        "contigs_n50": "N50 contigs",
        "percent_gaps": "Percent gaps",
        "scaffolds": "Contigs",
        "length": "Length (bp)",
    }
    if not ("completeness" in df.columns and "contamination" in df.columns):
        new_cols.pop("completeness")
        new_cols.pop("contamination")

    if len(busco_results["sample_id"].unique()) < 2:
        del new_cols["sample_id"]

<<<<<<< HEAD
    # df = df[list(new_cols.keys())].rename(columns=new_cols, inplace=False)
    # return df.to_json(orient='split')
    # Only keep columns that actually exist in the DataFrame (prevents KeyError)
    present_cols = [col for col in new_cols if col in df.columns]
    df = df[present_cols].rename(columns=new_cols, inplace=False)

    if "Unbinned %" in df.columns:
        df["Unbinned %"] = df["Unbinned %"].apply(
            lambda x: f"{x:.1f}%" if pd.notna(x) else "NA"
        )

    if "Unbinned count" in df.columns:
        df["Unbinned count"] = df["Unbinned count"].apply(
            lambda x: str(x) if pd.notna(x) else "NA"
        )
    return df.to_json(orient='split')
=======
    df = df[list(new_cols.keys())].rename(columns=new_cols, inplace=False)
    return df.to_json(orient="split")
>>>>>>> 37844c5f


def _parse_df_columns(df: pd.DataFrame) -> pd.DataFrame:
    """
    Adds several columns required for generation of downloadable
    BUSCO plots.

    Args:
        df (pd.DataFrame): Unformatted DataFrame

    Returns:
        df (pd.DataFrame): Formatted DataFrame
    """
<<<<<<< HEAD
    if "unbinned_contigs" in df.columns:
        SUMMARY_COLS = MARKER_COLS + ["unbinned_contigs"]
    else:
        SUMMARY_COLS = MARKER_COLS
=======
    cols = MARKER_COLS.copy()
    if not ("completeness" in df.columns and "contamination" in df.columns):
        cols.remove("completeness")
        cols.remove("contamination")

>>>>>>> 37844c5f
    df = df.reset_index(drop=False, inplace=False)
    df = df.rename(columns={"id": "mag_id"}, inplace=False)

    # fix data types
<<<<<<< HEAD
    df["percent_gaps"] = df["percent_gaps"].str.split(
        '%', expand=True
    )[0].map(float)
    for col in SUMMARY_COLS:
=======
    df["percent_gaps"] = df["percent_gaps"].str.split("%", expand=True)[0].map(float)
    for col in cols:
>>>>>>> 37844c5f
        df[col] = df[col].map(float)
    df["n_markers"] = df["n_markers"].map(int)
    return df


def _cleanup_bootstrap(output_dir):
    # Remove unwanted files
    # until Bootstrap 3 is replaced with v5, remove the v3 scripts as
    # the HTML files are adjusted to work with v5
    os.remove(os.path.join(output_dir, "q2templateassets", "css", "bootstrap.min.css"))
    os.remove(os.path.join(output_dir, "q2templateassets", "js", "bootstrap.min.js"))


def _calculate_summary_stats(df: pd.DataFrame) -> json:
    cols = MARKER_COLS.copy()
    if not ("completeness" in df.columns and "contamination" in df.columns):
        cols.remove("completeness")
        cols.remove("contamination")

    stats = pd.DataFrame(
        {
            "min": df[cols].min(),
            "median": df[cols].median(),
            "mean": df[cols].mean(),
            "max": df[cols].max(),
            "count": df[cols].count(),
        }
    )
    return stats.T.to_json(orient="table")


def _extract_json_data(path):
    """
    Extracts key metrics and metadata from a BUSCO JSON result file.

    Args:
        path (str): The path to the BUSCO JSON results file.

    Returns:
        dict: A dict containing BUSCO results and metadata.
    """
    with open(path) as f:
        data = json.load(f)

    busco_results = {
        "dataset": data["lineage_dataset"]["name"],
        "complete": data["results"]["Complete percentage"],
        "complete_value": data["results"]["Complete BUSCOs"],
        "single": data["results"]["Single copy percentage"],
        "duplicated": data["results"]["Multi copy percentage"],
        "duplicated_value": data["results"]["Multi copy BUSCOs"],
        "fragmented": data["results"]["Fragmented percentage"],
        "missing": data["results"]["Missing percentage"],
        "missing_value": data["results"]["Missing BUSCOs"],
        "n_markers": data["results"]["n_markers"],
        "scaffold_n50": data["results"]["Scaffold N50"],
        "contigs_n50": data["results"]["Contigs N50"],
        "percent_gaps": data["metrics"]["Percent gaps"],
        "scaffolds": data["metrics"]["Number of scaffolds"],
        "length": data["metrics"]["Total length"],
    }

    return busco_results


def _calculate_contamination_completeness(missing, total, duplicated, complete):
    completeness = round(100 * (1 - (missing / total)), 1)

    try:
        contamination = round(100 * duplicated / complete, 1)
    except ZeroDivisionError:
        contamination = None

    return completeness, contamination


def _validate_parameters(
    lineage_dataset, auto_lineage, auto_lineage_euk, auto_lineage_prok
):
    if not any([lineage_dataset, auto_lineage, auto_lineage_euk, auto_lineage_prok]):
        raise ValueError(
            "At least one of these parameters must be provided/set to True: "
            "'lineage-dataset', 'auto-lineage', 'auto-lineage-euk', "
            "'auto-lineage-prok'."
        )
    if lineage_dataset and any([auto_lineage, auto_lineage_euk, auto_lineage_prok]):
        raise ValueError(
            "If 'lineage-dataset' is provided, all the parameters 'auto-lineage', "
            "'auto-lineage-euk' and 'auto-lineage-prok' must be set to False."
        )

<<<<<<< HEAD
def _calculate_summary_stats(df: pd.DataFrame) -> json:
    SUMMARY_COLS = MARKER_COLS + ["unbinned_contigs"]

    columns = [col for col in SUMMARY_COLS if col in df.columns]

    stats = pd.DataFrame({
        "min": df[columns].min(),
        "median": df[columns].median(),
        "mean": df[columns].mean(),
        "max": df[columns].max(),
        "count": df[columns].count()
    })
    # Round numeric values to 1 decimal place
    for col in stats.columns:
        if col != "count":
            stats[col] = stats[col].round(1)
    return stats.T.to_json(orient='table')

def _get_mag_lengths(bins: Union[MultiMAGSequencesDirFmt, MAGSequencesDirFmt]):
    lengths = {}
    if isinstance(bins, MultiMAGSequencesDirFmt):
        for sample, mags in bins.sample_dict().items():
            for mag_id, mag_fp in mags.items():
                seq = skbio.io.read(mag_fp, format="fasta")
                lengths[mag_id] = sum([len(s) for s in seq])
        return pd.Series(lengths, name="length")
    else:
        for mag_id, mag_fp in bins.feature_dict().items():
            seq = skbio.io.read(mag_fp, format="fasta")
            lengths[mag_id] = sum([len(s) for s in seq])
        return pd.Series(lengths, name="length")
=======

def _process_busco_results(results, sample_id, mag_id, file_name, additional_metrics):
    """
    Process BUSCO results by optionally calculating contamination and completeness,
    removing raw marker counts, and adding metadata identifiers.

    Args:
        additional_metrics (bool): Whether to add contamination and completeness.
        results (dict): Dictionary containing BUSCO output metrics.
        mag_id (str): MAG ID.
        file_name (str): Name of the input file from which results were derived.
        sample_id (str): Sample ID.

    Returns:
        dict: Processed BUSCO results with added metadata and optional
        completeness/contamination values.
    """
    # Add completeness and contamination values if specified
    if additional_metrics:
        results["completeness"], results["contamination"] = (
            _calculate_contamination_completeness(
                results["missing_value"],
                results["n_markers"],
                results["duplicated_value"],
                results["complete_value"],
            )
        )

    # Remove whole value keys
    for key in ["missing_value", "complete_value", "duplicated_value"]:
        results.pop(key, None)

    # Add MAG ID, sample ID and input file name at the beginning
    results = {
        "mag_id": mag_id,
        "sample_id": "" if sample_id == "feature_data" else sample_id,
        "input_file": file_name,
        **results,
    }

    return results
>>>>>>> 37844c5f
<|MERGE_RESOLUTION|>--- conflicted
+++ resolved
@@ -9,8 +9,15 @@
 import os
 import warnings
 import pandas as pd
-from typing import List
+from typing import List, Union
+import skbio.io
+from q2_types.per_sample_sequences import MultiMAGSequencesDirFmt
 from q2_annotate.busco.types import BuscoDatabaseDirFmt
+from q2_types.feature_data_mag import MAGSequencesDirFmt
+
+from q2_annotate.busco.types import BuscoDatabaseDirFmt
+from pathlib import Path
+from qiime2 import Metadata
 
 arguments_with_hyphens = {
     "auto_lineage": "auto-lineage",
@@ -137,7 +144,30 @@
         return [df[i : i + max_rows] for i in range(0, len(df), max_rows)]
 
 
-def _get_feature_table(busco_results: pd.DataFrame) -> str:
+def _collect_summaries(run_summaries_fp_map: dict) -> pd.DataFrame:
+    """
+    Reads-in the sample-wise summaries and concatenates them in one
+    pd.DataFrame, which is saved to file.
+
+    Args:
+        run_summaries_fp_map (dict): dict where key is sample id
+            and value is path "tmp/sample_id/batch_summary.txt"
+
+    Returns:
+        all_summaries (pd.DataFrame): DataFrame composed of the individual
+            run summaries.
+    """
+
+    all_summaries = []
+    for sample_id, path_to_summary in run_summaries_fp_map.items():
+        df = pd.read_csv(filepath_or_buffer=path_to_summary, sep="\t")
+        df["sample_id"] = sample_id
+        all_summaries.append(df)
+
+    return pd.concat(all_summaries, ignore_index=True)
+
+
+def _get_feature_table(busco_results: pd.DataFrame):
     df = busco_results.reset_index(inplace=False, drop=False)
 
     new_cols = {
@@ -164,12 +194,9 @@
     if len(busco_results["sample_id"].unique()) < 2:
         del new_cols["sample_id"]
 
-<<<<<<< HEAD
-    # df = df[list(new_cols.keys())].rename(columns=new_cols, inplace=False)
-    # return df.to_json(orient='split')
-    # Only keep columns that actually exist in the DataFrame (prevents KeyError)
-    present_cols = [col for col in new_cols if col in df.columns]
-    df = df[present_cols].rename(columns=new_cols, inplace=False)
+    df = df[[col for col in new_cols if col in df.columns]].rename(
+        columns=new_cols, inplace=False
+    )
 
     if "Unbinned %" in df.columns:
         df["Unbinned %"] = df["Unbinned %"].apply(
@@ -180,11 +207,7 @@
         df["Unbinned count"] = df["Unbinned count"].apply(
             lambda x: str(x) if pd.notna(x) else "NA"
         )
-    return df.to_json(orient='split')
-=======
-    df = df[list(new_cols.keys())].rename(columns=new_cols, inplace=False)
     return df.to_json(orient="split")
->>>>>>> 37844c5f
 
 
 def _parse_df_columns(df: pd.DataFrame) -> pd.DataFrame:
@@ -198,34 +221,46 @@
     Returns:
         df (pd.DataFrame): Formatted DataFrame
     """
-<<<<<<< HEAD
-    if "unbinned_contigs" in df.columns:
-        SUMMARY_COLS = MARKER_COLS + ["unbinned_contigs"]
-    else:
-        SUMMARY_COLS = MARKER_COLS
-=======
     cols = MARKER_COLS.copy()
+
     if not ("completeness" in df.columns and "contamination" in df.columns):
         cols.remove("completeness")
         cols.remove("contamination")
-
->>>>>>> 37844c5f
+    if "unbinned_contigs" in df.columns:
+        cols.append("unbinned_contigs")
+
     df = df.reset_index(drop=False, inplace=False)
     df = df.rename(columns={"id": "mag_id"}, inplace=False)
 
     # fix data types
-<<<<<<< HEAD
-    df["percent_gaps"] = df["percent_gaps"].str.split(
-        '%', expand=True
-    )[0].map(float)
-    for col in SUMMARY_COLS:
-=======
     df["percent_gaps"] = df["percent_gaps"].str.split("%", expand=True)[0].map(float)
     for col in cols:
->>>>>>> 37844c5f
         df[col] = df[col].map(float)
     df["n_markers"] = df["n_markers"].map(int)
     return df
+
+
+# def _rename_columns(df):
+#     cols = {
+#         "Input_file": "input_file", "Dataset": "dataset",
+#         "Complete": "complete", "Single": "single",
+#         "Duplicated": "duplicated", "Fragmented": "fragmented",
+#         "Missing": "missing", "n_markers": "n_markers",
+#         "Scaffold N50": "scaffold_n50", "Contigs N50": "contigs_n50",
+#         "Percent gaps": "percent_gaps", "Number of scaffolds": "scaffolds",
+#         "sample_id": "sample_id"
+#     }
+
+#     cols_reshuffled = [
+#         "mag_id", "sample_id", "input_file", "dataset", "complete",
+#         "single", "duplicated", "fragmented", "missing", "n_markers",
+#         "scaffold_n50", "contigs_n50", "percent_gaps", "scaffolds",
+#     ]
+
+#     df = df.rename(columns=cols, inplace=False)
+#     df["mag_id"] = df["input_file"].str.split(".", expand=True)[0]
+
+#     return df[cols_reshuffled]
 
 
 def _cleanup_bootstrap(output_dir):
@@ -241,6 +276,12 @@
     if not ("completeness" in df.columns and "contamination" in df.columns):
         cols.remove("completeness")
         cols.remove("contamination")
+
+    if "unbinned_contigs" in df.columns:
+        cols.append("unbinned_contigs")
+
+    # Select only columns that are actually in the DataFrame
+    cols = [col for col in cols if col in df.columns]
 
     stats = pd.DataFrame(
         {
@@ -251,6 +292,12 @@
             "count": df[cols].count(),
         }
     )
+
+    # Round numeric values to 1 decimal place, except for count
+    for col in stats.columns:
+        if col != "count":
+            stats[col] = stats[col].round(1)
+
     return stats.T.to_json(orient="table")
 
 
@@ -314,24 +361,48 @@
             "'auto-lineage-euk' and 'auto-lineage-prok' must be set to False."
         )
 
-<<<<<<< HEAD
-def _calculate_summary_stats(df: pd.DataFrame) -> json:
-    SUMMARY_COLS = MARKER_COLS + ["unbinned_contigs"]
-
-    columns = [col for col in SUMMARY_COLS if col in df.columns]
-
-    stats = pd.DataFrame({
-        "min": df[columns].min(),
-        "median": df[columns].median(),
-        "mean": df[columns].mean(),
-        "max": df[columns].max(),
-        "count": df[columns].count()
-    })
-    # Round numeric values to 1 decimal place
-    for col in stats.columns:
-        if col != "count":
-            stats[col] = stats[col].round(1)
-    return stats.T.to_json(orient='table')
+
+def _process_busco_results(results, sample_id, mag_id, file_name, additional_metrics):
+    """
+    Process BUSCO results by optionally calculating contamination and completeness,
+    removing raw marker counts, and adding metadata identifiers.
+
+    Args:
+        additional_metrics (bool): Whether to add contamination and completeness.
+        results (dict): Dictionary containing BUSCO output metrics.
+        mag_id (str): MAG ID.
+        file_name (str): Name of the input file from which results were derived.
+        sample_id (str): Sample ID.
+
+    Returns:
+        dict: Processed BUSCO results with added metadata and optional
+        completeness/contamination values.
+    """
+    # Add completeness and contamination values if specified
+    if additional_metrics:
+        results["completeness"], results["contamination"] = (
+            _calculate_contamination_completeness(
+                results["missing_value"],
+                results["n_markers"],
+                results["duplicated_value"],
+                results["complete_value"],
+            )
+        )
+
+    # Remove whole value keys
+    for key in ["missing_value", "complete_value", "duplicated_value"]:
+        results.pop(key, None)
+
+    # Add MAG ID, sample ID and input file name at the beginning
+    results = {
+        "mag_id": mag_id,
+        "sample_id": "" if sample_id == "feature_data" else sample_id,
+        "input_file": file_name,
+        **results,
+    }
+
+    return results
+
 
 def _get_mag_lengths(bins: Union[MultiMAGSequencesDirFmt, MAGSequencesDirFmt]):
     lengths = {}
@@ -346,46 +417,88 @@
             seq = skbio.io.read(mag_fp, format="fasta")
             lengths[mag_id] = sum([len(s) for s in seq])
         return pd.Series(lengths, name="length")
-=======
-
-def _process_busco_results(results, sample_id, mag_id, file_name, additional_metrics):
-    """
-    Process BUSCO results by optionally calculating contamination and completeness,
-    removing raw marker counts, and adding metadata identifiers.
-
-    Args:
-        additional_metrics (bool): Whether to add contamination and completeness.
-        results (dict): Dictionary containing BUSCO output metrics.
-        mag_id (str): MAG ID.
-        file_name (str): Name of the input file from which results were derived.
-        sample_id (str): Sample ID.
-
-    Returns:
-        dict: Processed BUSCO results with added metadata and optional
-        completeness/contamination values.
-    """
-    # Add completeness and contamination values if specified
-    if additional_metrics:
-        results["completeness"], results["contamination"] = (
-            _calculate_contamination_completeness(
-                results["missing_value"],
-                results["n_markers"],
-                results["duplicated_value"],
-                results["complete_value"],
-            )
-        )
-
-    # Remove whole value keys
-    for key in ["missing_value", "complete_value", "duplicated_value"]:
-        results.pop(key, None)
-
-    # Add MAG ID, sample ID and input file name at the beginning
-    results = {
-        "mag_id": mag_id,
-        "sample_id": "" if sample_id == "feature_data" else sample_id,
-        "input_file": file_name,
-        **results,
-    }
-
-    return results
->>>>>>> 37844c5f
+
+
+def filter_unbinned_for_partition(unbinned_contigs, mag_partition, _filter_contigs):
+    """
+    Filters the unbinned contigs to match the sample IDs in a MAG partition.
+
+    Args:
+        unbinned_contigs (ContigSequencesDirFmt): The full unbinned contigs.
+        mag_partition (MultiMAGSequencesDirFmt): One partition of MAGs.
+        _filter_contigs (Action): QIIME 2 action to filter contigs.
+
+    Returns:
+        ContigSequencesDirFmt: Filtered unbinned contigs matching the partition samples.
+    """
+    sample_ids = list(mag_partition.view(MultiMAGSequencesDirFmt).sample_dict().keys())
+    metadata = Metadata(pd.DataFrame(index=pd.Index(sample_ids, name="ID")))
+    id_list = ", ".join([f"'{sid}'" for sid in sample_ids])
+    where = f"ID IN ({id_list})"
+    (filtered_unbinned,) = _filter_contigs(
+        contigs=unbinned_contigs, metadata=metadata, where=where
+    )
+    return filtered_unbinned
+
+
+def get_fasta_files_from_dir(directory: Path) -> list:
+    # Only match FASTA extensions starting with '.fa' or '.fna'
+    return [f for f in directory.glob("*") if f.suffix in {".fa", ".fasta"}]
+
+
+def count_contigs(file_paths: List[Path]) -> int:
+    """
+    Count the number of DNA sequences across a list of FASTA files.
+
+    Parameters
+    ----------
+    file_paths : list of Path
+        List of FASTA file paths (.fa, .fasta, .fna).
+
+    Returns
+    -------
+    int
+        Total number of sequences across all files.
+    """
+    total_sequences = 0
+
+    for fp in file_paths:
+        total_sequences += sum(
+            1 for _ in skbio.io.read(str(fp), format="fasta", constructor=skbio.DNA)
+        )
+
+    return total_sequences
+
+
+def calculate_unbinned_percentage(
+    mags_per_sample, unbinned_contigs_per_sample
+) -> tuple[float, int]:
+    """
+    Calculate the percentage and absolute count of unbinned contigs for a single sample.
+
+    Parameters
+    ----------
+    mags_per_sample : MultiMAGSequencesDirFmt
+        Binned contigs (MAGs) from one specific sample.
+
+    sample_unbinned_contigs : ContigSequencesDirFmt
+        Unbinned contigs from one specific sample.
+
+    Returns
+    -------
+    percentage_unbinned : float
+        The percentage of unbinned contigs relative to the total number of contigs
+        (binned + unbinned) for this sample.
+
+    unbinned_contigs_count : int
+        The number of unbinned contigs in this sample.
+    """
+    # Count sequences
+    binned_contigs = count_contigs(mags_per_sample)
+    unbinned_contigs_count = count_contigs(unbinned_contigs_per_sample)
+
+    # Calculate percentage
+    total = binned_contigs + unbinned_contigs_count
+    percentage_unbinned = (unbinned_contigs_count / total) * 100 if total > 0 else 0
+
+    return percentage_unbinned, unbinned_contigs_count