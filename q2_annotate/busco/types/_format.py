# ----------------------------------------------------------------------------
# Copyright (c) 2025, QIIME 2 development team.
#
# Distributed under the terms of the Modified BSD License.
#
# The full license is in the file LICENSE, distributed with this software.
# ----------------------------------------------------------------------------
import csv
from qiime2.core.exceptions import ValidationError
from qiime2.plugin import model
from q2_types.feature_data import AlignedProteinFASTAFormat

### NEW ADDED 2 COLUMNS TO THE END of BUSCOResultsFormat
class BUSCOResultsFormat(model.TextFileFormat):
    HEADER = [
        "mag_id",
        "sample_id",
        "input_file",
        "dataset",
        "complete",
        "single",
        "duplicated",
        "fragmented",
        "missing",
        "n_markers",
        "scaffold_n50",
        "contigs_n50",
        "percent_gaps",
        "scaffolds",
        "length",
        "completeness",
        "contamination",
    ]
<<<<<<< HEAD
    ### NEW Optional extra columns allowed at the end
    # OPTIONAL_COLUMNS = ["unbinned_percentage", "absolute_unbinned_count"]
    OPTIONAL_COLUMNS = ["unbinned_contigs", "unbinned_contigs_count"]
=======
    HEADER_2 = HEADER[:-2]
>>>>>>> 37844c5f

    def _validate(self, n_records=None):
        with self.open() as fh:
            reader = csv.reader(fh, delimiter="\t")
            headers = next(reader)
<<<<<<< HEAD
#change this statement!! subset + additional check 1-set
            expected_full_header = self.HEADER + self.OPTIONAL_COLUMNS
            # Check if headers are a subset of the full expected list,
            # and that the first required part matches exactly in order
            #use set / HEADER must be a subset of the header file/don't care about the order 
            
            if set(headers[:len(self.HEADER)]) != set(self.HEADER):
=======

            if set(headers) == set(self.HEADER):
                expected = self.HEADER
            elif set(headers) == set(self.HEADER_2):
                expected = self.HEADER_2
            else:
>>>>>>> 37844c5f
                raise ValidationError(
                    f"Invalid header: {headers}, expected: {self.HEADER}, "
                    '"completness" and "contamination" columns are optional.'
                )
            # if set(headers) != set(self.HEADER):
            #     raise ValidationError(
            #         f'Invalid header: {headers}, expected: {self.HEADER}'
            #     )
            #optional columns update len  
            extra_cols = headers[len(self.HEADER):]
            # In case of additional columns, check if appropriate ones 
            if extra_cols and set(extra_cols) != set(self.OPTIONAL_COLUMNS):
                raise ValidationError(
                    f"Unexpected columns found: {extra_cols}. "
                    f"Only allowed optional columns are: {self.OPTIONAL_COLUMNS}"
                )
            if set(extra_cols) == set(self.OPTIONAL_COLUMNS):
                header_legth = len(self.HEADER) + len(self.OPTIONAL_COLUMNS)
            else:
                header_legth = len(self.HEADER)

#also check the #col
            # if len(headers) not in (len(self.HEADER), len(self.HEADER) + len(self.OPTIONAL_COLUMNS)):
            #     raise ValidationError(
            #         f"Header has {len(headers)} columns, expected {len(self.HEADER)} "
            #         f"or {len(self.HEADER) + len(self.OPTIONAL_COLUMNS)}"
            #     )
#new ends
            for i, row in enumerate(reader, start=2):
<<<<<<< HEAD
                if len(row) != header_legth:
=======
                if len(row) != len(expected):
>>>>>>> 37844c5f
                    raise ValidationError(
                        f"Line {i} has {len(row)} columns, " f"expected {len(expected)}"
                    )

                if n_records is not None and i - 1 >= n_records:
                    break
            # for i, row in enumerate(reader, start=2):
            #     if len(row) != len(self.HEADER):
            #         raise ValidationError(
            #             f'Line {i} has {len(row)} columns, '
            #             f'expected {len(self.HEADER)}'
            #         )

            #     if n_records is not None and i - 1 >= n_records:
            #         break

    def _validate_(self, level):
        record_count_map = {"min": 100, "max": None}
        self._validate(record_count_map[level])


BUSCOResultsDirectoryFormat = model.SingleFileDirectoryFormat(
    "BUSCOResultsDirectoryFormat", "busco_results.tsv", BUSCOResultsFormat
)


class BuscoGenericTextFileFmt(model.TextFileFormat):
    def _validate_(self, level):
        pass


class BuscoGenericBinaryFileFmt(model.BinaryFileFormat):
    def _validate_(self, level):
        pass


class BuscoDatabaseDirFmt(model.DirectoryFormat):
    # File collections for text files.
    # Optional because some of those are not present in some lineages.
    (
        ancestral,
        ancestral_variants,
        dataset,
        hmms,
        lengths_cutoff,
        links_to_ODB,
        ogs_id,
        refseq_db_md5,
        scores_cutoff,
        species,
    ) = [
        model.FileCollection(
            rf"lineages\/.+\/{pattern}", format=BuscoGenericTextFileFmt, optional=True
        )
        for pattern in [
            r"ancestral$",
            r"ancestral_variants$",
            r"dataset\.cfg$",
            r"hmms\/.+\.hmm$",
            r"lengths_cutoff$",
            r"links_to_ODB.+\.txt$",
            r"info\/ogs\.id\.info$",
            r"refseq_db\.faa\.gz\.md5",
            r"scores_cutoff$",
            r"info\/species\.info$",
        ]
    ]

    # Placement files. Optional because they are not in virus DB
    (
        list_of_reference_markers,
        mapping_taxid_lineage,
        mapping_taxids_busco_dataset_name,
        tree,
        tree_metadata,
    ) = [
        model.FileCollection(
            rf"placement_files\/{pattern}",
            format=BuscoGenericTextFileFmt,
            optional=True,
        )
        for pattern in [
            r"list_of_reference_markers\..+\.txt$",
            r"mapping_taxid-lineage\..+\.txt$",
            r"mapping_taxids-busco_dataset_name\..+\.txt$",
            r"tree\..+\.nwk$",
            r"tree_metadata\..+\.txt$",
        ]
    ]

    # Others
    supermatrix_aln = model.FileCollection(
        r"placement_files\/supermatrix\.aln\..+\.faa$",
        format=AlignedProteinFASTAFormat,
        optional=True,
    )
    prfls = model.FileCollection(
        r"lineages\/.+\/prfl\/.+\.prfl$", format=BuscoGenericTextFileFmt, optional=True
    )
    version_file = model.File("file_versions.tsv", format=BuscoGenericTextFileFmt)
    refseq_db = model.FileCollection(
        r"lineages\/.+refseq_db\.faa(\.gz)?",
        format=BuscoGenericBinaryFileFmt,
        optional=True,
    )
    information = model.FileCollection(
        r"information\/.+\.txt$", format=BuscoGenericTextFileFmt, optional=True
    )
    missing_parasitic = model.File(
        r"lineages\/.+\/missing_in_parasitic\.txt$",
        format=BuscoGenericTextFileFmt,
        optional=True,
    )
    no_hits = model.File(
        r"lineages\/.+\/no_hits$", format=BuscoGenericTextFileFmt, optional=True
    )

    def _path_maker(self, name):
        return str(name)

    def __init__(self, path, mode):
        super().__init__(path, mode)

        # Overwrite path maker methods for all file collections
        for var_name, var_value in vars(self.__class__).items():
            if isinstance(var_value, model.FileCollection):
                var_value.set_path_maker(self._path_maker)

    def _validate_(self, level):
        pass<|MERGE_RESOLUTION|>--- conflicted
+++ resolved
@@ -9,6 +9,7 @@
 from qiime2.core.exceptions import ValidationError
 from qiime2.plugin import model
 from q2_types.feature_data import AlignedProteinFASTAFormat
+
 
 ### NEW ADDED 2 COLUMNS TO THE END of BUSCOResultsFormat
 class BUSCOResultsFormat(model.TextFileFormat):
@@ -28,86 +29,49 @@
         "percent_gaps",
         "scaffolds",
         "length",
-        "completeness",
-        "contamination",
     ]
-<<<<<<< HEAD
-    ### NEW Optional extra columns allowed at the end
-    # OPTIONAL_COLUMNS = ["unbinned_percentage", "absolute_unbinned_count"]
-    OPTIONAL_COLUMNS = ["unbinned_contigs", "unbinned_contigs_count"]
-=======
-    HEADER_2 = HEADER[:-2]
->>>>>>> 37844c5f
+    OPTIONAL_UNBINNED = ["unbinned_contigs", "unbinned_contigs_count"]
+    OPTIONAL_COMPLETENESS = ["completeness", "contamination"]
 
     def _validate(self, n_records=None):
         with self.open() as fh:
             reader = csv.reader(fh, delimiter="\t")
             headers = next(reader)
-<<<<<<< HEAD
-#change this statement!! subset + additional check 1-set
-            expected_full_header = self.HEADER + self.OPTIONAL_COLUMNS
-            # Check if headers are a subset of the full expected list,
-            # and that the first required part matches exactly in order
-            #use set / HEADER must be a subset of the header file/don't care about the order 
-            
-            if set(headers[:len(self.HEADER)]) != set(self.HEADER):
-=======
 
-            if set(headers) == set(self.HEADER):
-                expected = self.HEADER
-            elif set(headers) == set(self.HEADER_2):
-                expected = self.HEADER_2
+            if set(headers[: len(self.HEADER)]) != set(self.HEADER):
+                raise ValidationError(
+                    f"Invalid header: {headers}, expected: {self.HEADER}"
+                )
+            extra_cols = headers[len(self.HEADER) :]
+            # Define all valid header combinations (unordered)
+            valid_optional_sets = [
+                set(self.OPTIONAL_UNBINNED),
+                set(self.OPTIONAL_COMPLETENESS),
+                set(self.OPTIONAL_UNBINNED + self.OPTIONAL_COMPLETENESS),
+            ]
+            # In case of additional columns, check whether they are valid
+            # and set the header length accordingly
+            if extra_cols and set(extra_cols) in valid_optional_sets:
+                header_length = len(self.HEADER) + len(extra_cols)
+            elif extra_cols and set(extra_cols) not in valid_optional_sets:
+                raise ValidationError(
+                    f"Unexpected optional columns found: {extra_cols}\n\n"
+                    f"Only the following optional column sets are allowed:\n"
+                    f"- {self.OPTIONAL_UNBINNED}\n"
+                    f"- {self.OPTIONAL_COMPLETENESS}\n"
+                    f"- {self.OPTIONAL_COMPLETENESS + self.OPTIONAL_UNBINNED}"
+                )
             else:
->>>>>>> 37844c5f
-                raise ValidationError(
-                    f"Invalid header: {headers}, expected: {self.HEADER}, "
-                    '"completness" and "contamination" columns are optional.'
-                )
-            # if set(headers) != set(self.HEADER):
-            #     raise ValidationError(
-            #         f'Invalid header: {headers}, expected: {self.HEADER}'
-            #     )
-            #optional columns update len  
-            extra_cols = headers[len(self.HEADER):]
-            # In case of additional columns, check if appropriate ones 
-            if extra_cols and set(extra_cols) != set(self.OPTIONAL_COLUMNS):
-                raise ValidationError(
-                    f"Unexpected columns found: {extra_cols}. "
-                    f"Only allowed optional columns are: {self.OPTIONAL_COLUMNS}"
-                )
-            if set(extra_cols) == set(self.OPTIONAL_COLUMNS):
-                header_legth = len(self.HEADER) + len(self.OPTIONAL_COLUMNS)
-            else:
-                header_legth = len(self.HEADER)
+                header_length = len(self.HEADER)
 
-#also check the #col
-            # if len(headers) not in (len(self.HEADER), len(self.HEADER) + len(self.OPTIONAL_COLUMNS)):
-            #     raise ValidationError(
-            #         f"Header has {len(headers)} columns, expected {len(self.HEADER)} "
-            #         f"or {len(self.HEADER) + len(self.OPTIONAL_COLUMNS)}"
-            #     )
-#new ends
             for i, row in enumerate(reader, start=2):
-<<<<<<< HEAD
-                if len(row) != header_legth:
-=======
-                if len(row) != len(expected):
->>>>>>> 37844c5f
+                if len(row) != header_length:
                     raise ValidationError(
-                        f"Line {i} has {len(row)} columns, " f"expected {len(expected)}"
+                        f"Line {i} has {len(row)} columns, " f"expected {header_length}"
                     )
 
                 if n_records is not None and i - 1 >= n_records:
                     break
-            # for i, row in enumerate(reader, start=2):
-            #     if len(row) != len(self.HEADER):
-            #         raise ValidationError(
-            #             f'Line {i} has {len(row)} columns, '
-            #             f'expected {len(self.HEADER)}'
-            #         )
-
-            #     if n_records is not None and i - 1 >= n_records:
-            #         break
 
     def _validate_(self, level):
         record_count_map = {"min": 100, "max": None}
