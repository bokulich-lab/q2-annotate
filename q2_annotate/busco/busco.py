--- conflicted
+++ resolved
@@ -22,14 +22,9 @@
 from q2_annotate.busco.utils import (
     _parse_busco_params,
     _parse_df_columns, _partition_dataframe, _calculate_summary_stats,
-<<<<<<< HEAD
     _get_feature_table, _cleanup_bootstrap,
-    _validate_lineage_dataset_input,
-    _extract_json_data
-=======
-    _get_feature_table, _cleanup_bootstrap, _get_mag_lengths,
-    _validate_lineage_dataset_input, _validate_parameters
->>>>>>> 34386243
+    _validate_lineage_dataset_input, _extract_json_data,
+    _validate_parameters
 )
 from q2_annotate._utils import _process_common_input_params, run_command
 from q2_types.per_sample_sequences import MultiMAGSequencesDirFmt
@@ -37,17 +32,8 @@
 from q2_types.feature_data_mag import MAGSequencesDirFmt
 
 
-<<<<<<< HEAD
 def _run_busco(input_dir:str, output_dir: str, sample: str, params: List[str]):
     """Runs BUSCO on one (sample) directory
-=======
-def _run_busco(
-    output_dir: str,
-    mags: Union[MultiMAGSequencesDirFmt, MAGSequencesDirFmt],
-    params: List[str]
-) -> Dict[str, str]:
-    """Evaluates mags for all samples using BUSCO.
->>>>>>> 34386243
 
     Args:
         input_dir (str): Location where the MAG FASTA files are stored.
@@ -78,7 +64,6 @@
         sample_dir = mags.sample_dict()
         
     elif isinstance(mags, MAGSequencesDirFmt):
-<<<<<<< HEAD
         sample_dir = {"": mags.feature_dict()}
     
     with tempfile.TemporaryDirectory() as tmp:
@@ -100,57 +85,6 @@
                 results_all = pd.concat([results_all, results_mag])
 
     return results_all.reset_index(drop=True)
-=======
-        sample_dirs = [str(mags)]
-
-    path_to_run_summaries = {}
-
-    # For every unique sample dir run busco
-    for sample_dir in sample_dirs:
-        sample = os.path.split(sample_dir)[-1]
-
-        cmd = deepcopy(base_cmd)
-        cmd.extend([
-            "--in",
-            sample_dir,
-            "--out_path",
-            output_dir,
-            "-o",
-            sample
-        ])
-        run_command(cmd,  cwd=os.path.dirname(output_dir))
-
-        path_to_run_summary = os.path.join(
-            output_dir, sample, "batch_summary.txt"
-        )
-        if os.path.isfile(path_to_run_summary):
-            path_to_run_summaries[sample] = path_to_run_summary
-        else:
-            raise FileNotFoundError(
-                f"BUSCO batch summary file {path_to_run_summary} not found."
-            )
-
-    return path_to_run_summaries
-
-
-def _busco_helper(mags, common_args):
-    with tempfile.TemporaryDirectory() as tmp:
-        path_to_run_summaries = _run_busco(
-            output_dir=os.path.join(tmp, "busco_output"),
-            mags=mags,
-            params=common_args,
-        )
-
-        all_summaries = _collect_summaries(
-            run_summaries_fp_map=path_to_run_summaries,
-        )
-    all_summaries = _rename_columns(all_summaries)
-
-    lengths = _get_mag_lengths(mags)
-    all_summaries = all_summaries.join(lengths, on="mag_id")
-
-    return all_summaries
->>>>>>> 34386243
 
 
 def _evaluate_busco(
