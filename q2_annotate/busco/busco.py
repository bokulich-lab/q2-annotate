# ----------------------------------------------------------------------------
# Copyright (c) 2023, QIIME 2 development team.
#
# Distributed under the terms of the Modified BSD License.
#
# The full license is in the file LICENSE, distributed with this software.
# ----------------------------------------------------------------------------
import json

import os
import tempfile
from copy import deepcopy
from shutil import copytree
from typing import List, Dict, Union

import pandas as pd
import q2templates

from q2_annotate.busco.plots_detailed import _draw_detailed_plots
from q2_annotate.busco.plots_summary import _draw_marker_summary_histograms, \
    _draw_selectable_summary_histograms

from q2_annotate.busco.utils import (
    _parse_busco_params, _collect_summaries, _rename_columns,
    _parse_df_columns, _partition_dataframe, _calculate_summary_stats,
    _get_feature_table, _cleanup_bootstrap, _get_mag_lengths,
    _validate_lineage_dataset_input
)
from q2_annotate._utils import _process_common_input_params, run_command
from q2_types.per_sample_sequences import MultiMAGSequencesDirFmt
from q2_annotate.busco.types import BuscoDatabaseDirFmt
from q2_types.feature_data_mag import MAGSequencesDirFmt
### NEW
from q2_types.feature_data import DNAIterator
from q2_types.per_sample_sequences import MultiMAGSequencesDirFmt, ContigSequencesDirFmt

# from q2_types.per_sample_sequences import MultiMAGSequencesDirFmt, ContigSequencesDirFmt
from q2_types.per_sample_sequences import MultiFASTADirectoryFormat

#####for partition
# import shutil
import numpy as np
# import pandas as pd
from qiime2.util import duplicate
# from q2_types._util import _validate_num_partitions
### new for filter_contigs
from q2_assembly.filter import filter_contigs
from qiime2 import Metadata
import warnings
#####
def partition_filtered_unbinned(
    unbinned: ContigSequencesDirFmt, mags_partitioned: MultiMAGSequencesDirFmt
) ->ContigSequencesDirFmt:
    """
    Partition unbinned contigs to match the partitioning of MAGs.

    Args:
        unbinned (ContigSequencesDirFmt): The unbinned contigs directory.
        mags_partitioned (MultiMAGSequencesDirFmt): The partitioned MAGs structure.

    Returns:
        Dict[str, ContigSequencesDirFmt]: Mapping of partitions to unbinned contigs.
    """
    # unbinned = Artifact.load(unbinned_qza).view(ContigSequencesDirFmt)
    partitioned_unbinned = {}

    for partition_id, mag_partition in mags_partitioned.items():
        sample_ids = list(mags_partitioned.keys())
        index = pd.Index(sample_ids, name="ID")
        metadata = Metadata(pd.DataFrame(index=index))
        # Build the WHERE string manually
        id_list = ", ".join([f"'{sid}'" for sid in sample_ids])
        where = f"ID IN ({id_list})"
        # Filter unbinned using metadata
        filtered_unbinned = filter_contigs(
            contigs=unbinned,
            metadata=metadata,
            where=where
        )

        # Save this filtered subset
        partitioned_unbinned[partition_id] = filtered_unbinned
    # print("\nFinal Partitioned unbinned Structure:")
    # print(partitioned_unbinned)
    return partitioned_unbinned


def partition_sample_data_unbinned(
    unbinned: ContigSequencesDirFmt, mags_partitioned: MultiMAGSequencesDirFmt
) ->ContigSequencesDirFmt:
    """
    Partition unbinned contigs to match the partitioning of MAGs.
    
    Args:
        unbinned (ContigSequencesDirFmt): The unbinned contigs directory.
        mags_partitioned (MultiMAGSequencesDirFmt): The partitioned MAGs structure.
        
    Returns:
        Dict[str, ContigSequencesDirFmt]: Mapping of partitions to unbinned contigs.
    """
    # unbinned = Artifact.load(unbinned_qza).view(ContigSequencesDirFmt)
    partitioned_unbinned = {}

    for partition_id, mag_partition in mags_partitioned.items():  # Loop over MAG partitions
        result = ContigSequencesDirFmt()  # Temporary storage for partitioned unbinned contigs
        for sample_id in mag_partition.sample_dict().keys():  # Extract sample names from MAGs
            expected_unbinned_filename = f"{sample_id}_contigs.fa"
            unbinned_sample_dict = unbinned.sample_dict()  # Get unbinned sample mapping
            
            if sample_id in unbinned_sample_dict:  # Check if unbinned contigs exist for this sample
                unbinned_fp = unbinned_sample_dict[sample_id]
                os.makedirs(result.path, exist_ok=True)
                duplicate(unbinned_fp, result.path / expected_unbinned_filename)
        
        partitioned_unbinned[partition_id] = result  # Store the partitioned unbinned contigs
    print("\nFinal Partitioned unbinned Structure:")
    print(partitioned_unbinned)
    return partitioned_unbinned


def count_binned_contigs(bins) -> int:
    """Counts sequences in all FASTA files inside a MultiFASTADirectoryFormat using DNAIterator."""
    
    total_sequences = 0

    #Iterate over sequences directly using QIIME 2's DNAIterator
    for fasta_fp, dna_iterator in bins.sequences.iter_views(DNAIterator):
        # print(f"{fasta_fp} contains {sequence_count} sequences")  # Debugging output
        total_sequences += sum(1 for _ in dna_iterator)

    return total_sequences


def count_unbinned_contigs(unbinned_contigs) -> int:
    """Counts sequences in the unbinned FASTA file using DNAIterator."""
    
    total_sequences = 0

    for fasta_fp, dna_iterator in unbinned_contigs.sequences.iter_views(DNAIterator):
        sequence_count = sum(1 for _ in dna_iterator)  # Count sequences
        # print(f"{fasta_fp} contains {sequence_count} sequences")  # Debugging output
        total_sequences += sequence_count

    return total_sequences

def calculate_unbinned_percentage(bins, unbinned_contigs):
    """ Calculates the percentage of unbinned contigs """
    #need to remove loading artifacts
    
    # # Load QIIME2 artifacts and get correct directory formats
    # mags_dir = Artifact.load(mags_qza).view(MultiMAGSequencesDirFmt)  # Binned MAGs
    # unbinned_dir = Artifact.load(unbinned_qza).view(ContigSequencesDirFmt)  # Unbinned Contigs

    # Count sequences
    binned_contigs = count_binned_contigs(bins)
    unbinned_contigs_count = count_unbinned_contigs(unbinned_contigs)

    # Calculate percentage
    total = binned_contigs + unbinned_contigs_count
    percentage_unbinned = (unbinned_contigs_count / total) * 100 if total > 0 else 0

    # Print results for verification
    print(f"Total Contigs (Binned + Unbinned): {total}")
    print(f"Binned Contigs: {binned_contigs}")
    print(f"Unbinned Contigs: {unbinned_contigs_count}")
    print(f"Percentage of Unbinned Contigs: {percentage_unbinned:.2f}%")

    return percentage_unbinned, unbinned_contigs_count
### NEW ENDS

def _run_busco(
    output_dir: str,
    mags: Union[MultiMAGSequencesDirFmt, MAGSequencesDirFmt],
    params: List[str]
) -> Dict[str, str]:
    """Evaluates bins for all samples using BUSCO.

    Args:
        output_dir (str): Location where the final results should be stored.
        mags (MultiMAGSequencesDirFmt): The mags to be analyzed.
        params (List[str]): List of parsed arguments to pass to BUSCO.

    Returns:
        dict: Dictionary where keys are sample IDs and values are the paths
            to the `batch_summary.txt` generated by BUSCO, e.g.
            `tmp/busco_output/<sample_id>/batch_summary.txt`.
    """
    base_cmd = ["busco", *params]
    # Get samples directories from MAGs
    if isinstance(mags, MultiMAGSequencesDirFmt):
        manifest: pd.DataFrame = mags.manifest.view(pd.DataFrame)
        manifest["sample_dir"] = manifest.filename.apply(
            lambda x: os.path.dirname(x)
        )
        sample_dirs = manifest["sample_dir"].unique()

    elif isinstance(mags, MAGSequencesDirFmt):
        sample_dirs = [str(mags)]

    path_to_run_summaries = {}

    # For every unique sample dir run busco
    for sample_dir in sample_dirs:
        sample = os.path.split(sample_dir)[-1]

        cmd = deepcopy(base_cmd)
        cmd.extend([
            "--in",
            sample_dir,
            "--out_path",
            output_dir,
            "-o",
            sample
        ])
        run_command(cmd,  cwd=os.path.dirname(output_dir))

        path_to_run_summary = os.path.join(
            output_dir, sample, "batch_summary.txt"
        )
        if os.path.isfile(path_to_run_summary):
            path_to_run_summaries[sample] = path_to_run_summary
        else:
            raise FileNotFoundError(
                f"BUSCO batch summary file {path_to_run_summary} not found."
            )

    return path_to_run_summaries


def _busco_helper(bins, common_args):
    with tempfile.TemporaryDirectory() as tmp:
        path_to_run_summaries = _run_busco(
            output_dir=os.path.join(tmp, "busco_output"),
            mags=bins,
            params=common_args,
        )
        # Returns pd.Dataframe
        all_summaries = _collect_summaries(
            run_summaries_fp_map=path_to_run_summaries,
        )
    all_summaries = _rename_columns(all_summaries)

    lengths = _get_mag_lengths(bins)
    all_summaries = all_summaries.join(lengths, on="mag_id")

    return all_summaries


def _evaluate_busco(
    bins: Union[MultiMAGSequencesDirFmt, MAGSequencesDirFmt],
    busco_db: BuscoDatabaseDirFmt,
    unbinned_contigs: ContigSequencesDirFmt = None, ### NEW unbinned
    mode: str = "genome",
    lineage_dataset: str = None,
    augustus: bool = False,
    augustus_parameters: str = None,
    augustus_species: str = None,
    auto_lineage: bool = False,
    auto_lineage_euk: bool = False,
    auto_lineage_prok: bool = False,
    cpu: int = 1,
    config: str = None,
    contig_break: int = 10,
    evalue: float = 1e-03,
    force: bool = False,
    limit: int = 3,
    long: bool = False,
    metaeuk_parameters: str = None,
    metaeuk_rerun_parameters: str = None,
    miniprot: bool = False,
    scaffold_composition: bool = False,
) -> pd.DataFrame:
    kwargs = {
        k: v for k, v in locals().items() if k not in ["bins", "unbinned_contigs", "busco_db"]#exclude unbinned
    }
    kwargs["offline"] = True
    kwargs["download_path"] = f"{str(busco_db)}/busco_downloads"

    if lineage_dataset is not None:
        _validate_lineage_dataset_input(
            lineage_dataset, auto_lineage, auto_lineage_euk, auto_lineage_prok,
            busco_db, kwargs  # kwargs may be modified inside this function
        )

    # Filter out all kwargs that are None, False or 0.0
    common_args = _process_common_input_params(
        processing_func=_parse_busco_params, params=kwargs
    )

    busco_results = _busco_helper(bins, common_args)
    unbinned_percentage = {}
    unbinned_count = {}   
    # ### NEW Calculate unbinned percentage AFTER BUSCO RESULTS 
    #add absolute count of unbinned contigs
    if issubclass(type(bins), MultiMAGSequencesDirFmt):
        ### NEW Add unbinned percentage per sample
        if "unbinned_percentage" not in busco_results.columns:
            busco_results["unbinned_percentage"] = pd.NA
        if "absolute_unbinned_count" not in busco_results.columns:
            busco_results["absolute_unbinned_count"] = pd.NA
        # for unbinned_id, unbinned_values in unbinned_contigs.items():
        # #bins once
        for unbinned_id, unbinned_path in unbinned_contigs.sample_dict().items(): # inside function
            # percentage, count =  calculate_unbinned_percentage(bins, unbinned_values)
            percentage, count = calculate_unbinned_percentage(bins, ContigSequencesDirFmt(unbinned_path, mode='r')) #calc whole dataframe then merge with busco results
            busco_results.loc[busco_results["unbinned_id"] == unbinned_id, "unbinned_percentage"] = percentage
            busco_results.loc[busco_results["unbinned_id"] == unbinned_id, "absolute_unbinned_count"] = count

        ## loc -no dictionary
        busco_results["unbinned_percentage"] = unbinned_percentage
        busco_results["absolute_unbinned_count"] = unbinned_count

    return busco_results
    # NEW ends 
    ###old return
    # return _busco_helper(bins, common_args)


def _visualize_busco(output_dir: str, busco_results: pd.DataFrame) -> None:
    busco_results.to_csv(
        os.path.join(output_dir, "busco_results.csv"),
        index=False
    )
    # Outputs different df for sample and feature data
    busco_results = _parse_df_columns(busco_results)
    max_rows = 100

    # Partition data frames
    if len(busco_results["sample_id"].unique()) >= 2:
        counter_col = "sample_id"
        assets_subdir = "sample_data"
        tab_title = ["Sample details", "Feature details"]
        is_sample_data = True

        # Draw selectable histograms (only for sample data mags)
        tabbed_context = {
            "vega_summary_selectable_json":
            json.dumps(_draw_selectable_summary_histograms(busco_results))
        }
    else:
        counter_col = "mag_id"
        tab_title = ["BUSCO plots", "BUSCO table"]
        assets_subdir = "feature_data"
        is_sample_data = False
        tabbed_context = {}  # Init as empty bc we update it below

    dfs = _partition_dataframe(busco_results, max_rows, is_sample_data)

    # Copy BUSCO results from tmp dir to output_dir
    TEMPLATES = os.path.join(
        os.path.dirname(os.path.dirname(__file__)),
        "assets",
        "busco"
    )
    templates = [
        os.path.join(TEMPLATES, assets_subdir, file_name)
        for file_name in ["index.html", "detailed_view.html", "table.html"]
    ]
    copytree(
        src=os.path.join(TEMPLATES, assets_subdir),
        dst=output_dir,
        dirs_exist_ok=True
    )
    for folder in ["css", "js"]:
        os.makedirs(os.path.join(output_dir, folder))
        copytree(
            src=os.path.join(TEMPLATES, folder),
            dst=os.path.join(output_dir, folder),
            dirs_exist_ok=True
        )

    # Partition data frames and draw detailed plots
    context = {}
    counter_left = 1
    for i, df in enumerate(dfs):
        count = df[counter_col].nunique()
        counter_right = counter_left + count - 1
        counters = {"from": counter_left, "to": counter_right}
        counter_left += count
        subcontext = _draw_detailed_plots(
            df,
            is_sample_data,
            width=600,
            height=30,
            title_font_size=20,
            label_font_size=17,
            spacing=20,
        )
        context.update({
            f"partition_{i}":
            {
                "subcontext": subcontext,
                "counters": counters,
                "ids": df[counter_col].unique().tolist(),
            }
        })

    # Render
    vega_json = json.dumps(context)
    vega_json_summary = json.dumps(
        _draw_marker_summary_histograms(busco_results)
    )
    table_json = _get_feature_table(busco_results)
    stats_json = _calculate_summary_stats(busco_results)
    tabbed_context.update({
        "tabs": [
            {"title": "QC overview", "url": "index.html"},
            {"title": tab_title[0], "url": "detailed_view.html"},
            {"title": tab_title[1], "url": "table.html"}
        ],
        "vega_json": vega_json,
        "vega_summary_json": vega_json_summary,
        "table": table_json,
        "summary_stats_json": stats_json,
        "page_size": 100
    })
    q2templates.render(templates, output_dir, context=tabbed_context)

    # Final cleanup, needed until we fully migrate to Bootstrap 5
    _cleanup_bootstrap(output_dir)


def evaluate_busco(
    ctx,
    bins,
    unbinned_contigs, ### NEW unbinned input dont forget to add to setup (ADDED TO plugin_setup)
    busco_db,
    mode="genome",
    lineage_dataset=None,
    augustus=False,
    augustus_parameters=None,
    augustus_species=None,
    auto_lineage=False,
    auto_lineage_euk=False,
    auto_lineage_prok=False,
    cpu=1,
    config=None,
    contig_break=10,
    evalue=1e-03,
    force=False,
    limit=3,
    long=False,
    metaeuk_parameters=None,
    metaeuk_rerun_parameters=None,
    miniprot=False,
    scaffold_composition=False,
    num_partitions=None
):

    kwargs = {
        k: v for k, v in locals().items()
        if k not in ["bins", "unbinned_contigs" "ctx", "num_partitions"] # NEW exlude unbinned, why busco_db not excluded ???
    }

    _evaluate_busco = ctx.get_action("annotate", "_evaluate_busco")
    collate_busco_results = ctx.get_action("annotate", "collate_busco_results")
    _visualize_busco = ctx.get_action("annotate", "_visualize_busco")
    _filter_contigs = ctx.get_action("assembly", "filter_contigs")
    #add partition cases for unbinned this is possible/ makes sense to have unbinned only when we partition one mag per sample
    if issubclass(type(bins), MultiMAGSequencesDirFmt):
        partition_action = "partition_sample_data_mags"
    else:
        partition_action = "partition_feature_data_mags" #here unbined does not make sense! CREATE A WARNING
        warnings.warn("FeatureData[MAG] artifact was provided - unbinned contigs will be ignored.")

    partition_mags = ctx.get_action("types", partition_action)
    #####NEW 
    # if unbinned_action is not None:
    #     partition_unbinned = ctx.get_action("types", unbinned_action)
    #     (partitioned_unbinned,) = partition_unbinned(unbinned_contigs, num_partitions)
    # else:
        
    #     warnings.warn("Unbinned contigs will not be partitioned because partitioning by feature is active.")
    #     partitioned_unbinned = None  # Unused later, or handled conditionally   
    #####NEW ENDS 

    (partitioned_mags, ) = partition_mags(bins, num_partitions)
   
    #####new go through mags but also partition unbinned contigs
    results = []
    if issubclass(type(bins), MultiMAGSequencesDirFmt):
        for partition_id, mag_partition in partitioned_mags.items():
            # Get the sample IDs in this partition
            sample_ids = list(mag_partition.view(MultiMAGSequencesDirFmt).sample_dict().keys())

            # Filter the unbinned contigs for this partition
<<<<<<< HEAD
            filtered_unbinned, = filter_contigs(
                contigs=unbinned_contigs,
                metadata=metadata,
                where=where
=======
            metadata = Metadata(pd.DataFrame(index=pd.Index(sample_ids, name="ID")))
            filtered_unbinned, = _filter_contigs(
                contigs=unbinned_contigs, metadata=metadata
>>>>>>> 19e15d14
            )
            # Run BUSCO for this partition of MAGs (with filtered unbinned if needed)
            # If you're calculating unbinned percentages inside `_evaluate_busco`, pass it in
            (busco_result,) = _evaluate_busco(mag_partition, filtered_unbinned, **kwargs)
            results.append(busco_result)
    else:
        for mag in partitioned_mags.values(): # each mag is a subset of bins
            (busco_result, ) = _evaluate_busco(mag, unbinned_contigs, **kwargs)
            results.append(busco_result)

    collated_results, = collate_busco_results(results)
    visualization, = _visualize_busco(collated_results)

    return collated_results, visualization<|MERGE_RESOLUTION|>--- conflicted
+++ resolved
@@ -484,16 +484,9 @@
             sample_ids = list(mag_partition.view(MultiMAGSequencesDirFmt).sample_dict().keys())
 
             # Filter the unbinned contigs for this partition
-<<<<<<< HEAD
-            filtered_unbinned, = filter_contigs(
-                contigs=unbinned_contigs,
-                metadata=metadata,
-                where=where
-=======
             metadata = Metadata(pd.DataFrame(index=pd.Index(sample_ids, name="ID")))
             filtered_unbinned, = _filter_contigs(
                 contigs=unbinned_contigs, metadata=metadata
->>>>>>> 19e15d14
             )
             # Run BUSCO for this partition of MAGs (with filtered unbinned if needed)
             # If you're calculating unbinned percentages inside `_evaluate_busco`, pass it in
