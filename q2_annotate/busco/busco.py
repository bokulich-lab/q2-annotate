--- conflicted
+++ resolved
@@ -17,16 +17,12 @@
 import q2templates
 
 from q2_annotate.busco.plots_detailed import _draw_detailed_plots
-<<<<<<< HEAD
-from q2_annotate.busco.plots_summary import _draw_marker_summary_histograms, \
-    _draw_selectable_summary_histograms, _draw_selectable_unbinned_histograms
-=======
 from q2_annotate.busco.plots_summary import (
     _draw_marker_summary_histograms,
     _draw_selectable_summary_histograms,
     _draw_completeness_vs_contamination,
+    _draw_selectable_unbinned_histograms,
 )
->>>>>>> 37844c5f
 
 from q2_annotate.busco.utils import (
     _parse_busco_params,
@@ -39,98 +35,23 @@
     _extract_json_data,
     _validate_parameters,
     _process_busco_results,
+    filter_unbinned_for_partition,
+    get_fasta_files_from_dir,
+    calculate_unbinned_percentage,
 )
+
 from q2_annotate._utils import _process_common_input_params, run_command
 from q2_annotate.busco.types import BuscoDatabaseDirFmt
 from q2_types.sample_data import SampleData
 from q2_types.feature_data_mag import MAGSequencesDirFmt
-### NEW
-from q2_types.per_sample_sequences import MultiMAGSequencesDirFmt, ContigSequencesDirFmt, MAGs
+from q2_types.per_sample_sequences import (
+    MultiMAGSequencesDirFmt,
+    ContigSequencesDirFmt,
+    MAGs,
+)
 from q2_assembly.filter import filter_contigs
-from qiime2 import Metadata, Artifact
 import warnings
-from skbio import DNA
-from skbio.io import read
-from typing import List
-from pathlib import Path
-
-def filter_unbinned_for_partition(unbinned_contigs, mag_partition, _filter_contigs):
-    """
-    Filters the unbinned contigs to match the sample IDs in a MAG partition.
-
-    Args:
-        unbinned_contigs (ContigSequencesDirFmt): The full unbinned contigs.
-        mag_partition (MultiMAGSequencesDirFmt): One partition of MAGs.
-        _filter_contigs (Action): QIIME 2 action to filter contigs.
-
-    Returns:
-        ContigSequencesDirFmt: Filtered unbinned contigs matching the partition samples.
-    """
-    sample_ids = list(mag_partition.view(MultiMAGSequencesDirFmt).sample_dict().keys())
-    metadata = Metadata(pd.DataFrame(index=pd.Index(sample_ids, name="ID")))
-    id_list = ", ".join([f"'{sid}'" for sid in sample_ids])
-    where = f"ID IN ({id_list})"
-    (filtered_unbinned,) = _filter_contigs(
-        contigs=unbinned_contigs,
-        metadata=metadata,
-        where=where
-    )
-    return filtered_unbinned
-def get_fasta_files_from_dir(directory: Path) -> list:
-    # Only match FASTA extensions starting with '.fa' or '.fna'
-    return [f for f in directory.glob('*') if f.suffix in {'.fa', '.fasta'}]
-
-def count_contigs(file_paths: List[Path]) -> int:
-    """
-    Count the number of DNA sequences across a list of FASTA files.
-
-    Parameters
-    ----------
-    file_paths : list of Path
-        List of FASTA file paths (.fa, .fasta, .fna).
-
-    Returns
-    -------
-    int
-        Total number of sequences across all files.
-    """
-    total_sequences = 0
-
-    for fp in file_paths:
-        total_sequences += sum(1 for _ in read(str(fp), format="fasta", constructor=DNA))
-
-    return total_sequences
-
-def calculate_unbinned_percentage(mags_per_sample, unbinned_contigs_per_sample) -> tuple[float, int]:
-    """
-    Calculate the percentage and absolute count of unbinned contigs for a single sample.
-
-    Parameters
-    ----------
-    mags_per_sample : MultiMAGSequencesDirFmt
-        Binned contigs (MAGs) from one specific sample.
-    
-    sample_unbinned_contigs : ContigSequencesDirFmt
-        Unbinned contigs from one specific sample.
-
-    Returns
-    -------
-    percentage_unbinned : float
-        The percentage of unbinned contigs relative to the total number of contigs 
-        (binned + unbinned) for this sample.
-
-    unbinned_contigs_count : int
-        The number of unbinned contigs in this sample.
-    """
-    # Count sequences
-    binned_contigs = count_contigs(mags_per_sample)
-    unbinned_contigs_count = count_contigs(unbinned_contigs_per_sample)
-
-    # Calculate percentage
-    total = binned_contigs + unbinned_contigs_count
-    percentage_unbinned = (unbinned_contigs_count / total) * 100 if total > 0 else 0
-
-    return percentage_unbinned, unbinned_contigs_count
+
 
 def _run_busco(input_dir: str, output_dir: str, sample_id: str, params: List[str]):
     """Runs BUSCO on one (sample) directory
@@ -142,43 +63,21 @@
         params (List[str]): List of parsed arguments to pass to BUSCO.
     """
     base_cmd = ["busco", *params]
-<<<<<<< HEAD
-    # Get samples directories from MAGs
-    if isinstance(mags, MultiMAGSequencesDirFmt):
-        manifest: pd.DataFrame = mags.manifest.view(pd.DataFrame)
-        manifest["sample_dir"] = manifest.filename.apply(
-            lambda x: os.path.dirname(x)
-        )
-        sample_dirs = manifest["sample_dir"].unique()
-=======
 
     cmd = deepcopy(base_cmd)
     cmd.extend(["--in", input_dir, "--out_path", output_dir, "-o", sample_id])
     run_command(cmd, cwd=os.path.dirname(output_dir))
->>>>>>> 37844c5f
 
 
 def _busco_helper(mags, common_args, additional_metrics):
     results_all = []
-
+    # Get samples directories from MAGs
     if isinstance(mags, MultiMAGSequencesDirFmt):
         sample_dir = mags.sample_dict()
     elif isinstance(mags, MAGSequencesDirFmt):
         sample_dir = {"feature_data": mags.feature_dict()}
 
     with tempfile.TemporaryDirectory() as tmp:
-<<<<<<< HEAD
-        path_to_run_summaries = _run_busco(
-            output_dir=os.path.join(tmp, "busco_output"),
-            mags=bins,
-            params=common_args,
-        )
-        # Returns pd.Dataframe
-        all_summaries = _collect_summaries(
-            run_summaries_fp_map=path_to_run_summaries,
-        )
-    all_summaries = _rename_columns(all_summaries)
-=======
         for sample_id, feature_dict in sample_dir.items():
 
             _run_busco(
@@ -197,7 +96,6 @@
                         str(tmp), sample_id, os.path.basename(mag_fp), "*.json"
                     )
                 )[0]
->>>>>>> 37844c5f
 
                 results = _process_busco_results(
                     _extract_json_data(json_path),
@@ -212,14 +110,9 @@
 
 
 def _evaluate_busco(
-<<<<<<< HEAD
-    bins: Union[MultiMAGSequencesDirFmt, MAGSequencesDirFmt],
-    busco_db: BuscoDatabaseDirFmt,
-    unbinned_contigs: ContigSequencesDirFmt = None, ### NEW unbinned
-=======
     mags: Union[MultiMAGSequencesDirFmt, MAGSequencesDirFmt],
     db: BuscoDatabaseDirFmt,
->>>>>>> 37844c5f
+    unbinned_contigs: ContigSequencesDirFmt = None,  ### NEW unbinned
     mode: str = "genome",
     lineage_dataset: str = None,
     augustus: bool = False,
@@ -239,13 +132,10 @@
     additional_metrics: bool = False,
 ) -> pd.DataFrame:
     kwargs = {
-<<<<<<< HEAD
-        k: v for k, v in locals().items() if k not in ["bins", "unbinned_contigs", "busco_db"]#exclude unbinned
-=======
         k: v
         for k, v in locals().items()
-        if k not in ["mags", "db", "additional_metrics"]
->>>>>>> 37844c5f
+        if k
+        not in ["mags", "unbinned_contigs", "db", "additional_metrics"]  # exclude db
     }
     kwargs["offline"] = True
     kwargs["download_path"] = str(db)
@@ -264,25 +154,26 @@
     common_args = _process_common_input_params(
         processing_func=_parse_busco_params, params=kwargs
     )
-<<<<<<< HEAD
-    if isinstance(bins, MultiMAGSequencesDirFmt):
-        busco_results = _busco_helper(bins, common_args)
+    if isinstance(mags, MultiMAGSequencesDirFmt):
+        busco_results = _busco_helper(mags, common_args, additional_metrics)
         busco_results["unbinned_contigs"] = pd.NA
         busco_results["unbinned_contigs_count"] = pd.NA
-        for unbinned_id, unbinned_path in unbinned_contigs.sample_dict().items(): 
-            binned_dir = bins.path / unbinned_id
+        for unbinned_id, unbinned_path in unbinned_contigs.sample_dict().items():
+            binned_dir = mags.path / unbinned_id
             binned_fasta_paths = get_fasta_files_from_dir(binned_dir)
-            percentage, count = calculate_unbinned_percentage(binned_fasta_paths, [unbinned_path])
-            busco_results.loc[busco_results["sample_id"] == unbinned_id, "unbinned_contigs"] = float(percentage)
-            busco_results.loc[busco_results["sample_id"] == unbinned_id, "unbinned_contigs_count"] = int(count)
-
-        return busco_results 
-    
-    return _busco_helper(bins, common_args)
-=======
+            percentage, count = calculate_unbinned_percentage(
+                binned_fasta_paths, [unbinned_path]
+            )
+            busco_results.loc[
+                busco_results["sample_id"] == unbinned_id, "unbinned_contigs"
+            ] = float(percentage)
+            busco_results.loc[
+                busco_results["sample_id"] == unbinned_id, "unbinned_contigs_count"
+            ] = int(count)
+
+        return busco_results
 
     return _busco_helper(mags, common_args, additional_metrics)
->>>>>>> 37844c5f
 
 
 def _visualize_busco(output_dir: str, results: pd.DataFrame) -> None:
@@ -301,24 +192,28 @@
 
         # Draw selectable histograms (only for sample data mags)
         tabbed_context = {
-<<<<<<< HEAD
-            "vega_summary_selectable_json":
-            json.dumps(_draw_selectable_summary_histograms(busco_results)),
-            "vega_selectable_unbinned_json":
-            json.dumps(_draw_selectable_unbinned_histograms(busco_results)),
-            
-=======
             "vega_summary_selectable_json": json.dumps(
                 _draw_selectable_summary_histograms(results)
+            ).replace("NaN", "null"),
+        }
+        if (
+            "unbinned_contigs" in results.columns
+            and "unbinned_contigs_count" in results.columns
+        ):
+            tabbed_context["vega_selectable_unbinned_json"] = json.dumps(
+                _draw_selectable_unbinned_histograms(results)
             ).replace("NaN", "null")
->>>>>>> 37844c5f
-        }
+            unbinned = True
+        else:
+            tabbed_context["vega_selectable_unbinned_json"] = None
+            unbinned = False
     else:
         counter_col = "mag_id"
         tab_title = ["BUSCO plots", "BUSCO table"]
         assets_subdir = "feature_data"
         is_sample_data = False
         tabbed_context = {}  # Init as empty bc we update it below
+        unbinned = False
 
     dfs = _partition_dataframe(results, max_rows, is_sample_data)
 
@@ -398,6 +293,7 @@
             "summary_stats_json": stats_json,
             "scatter_json": scatter_json,
             "comp_cont": comp_cont,
+            "unbinned": unbinned,
             "page_size": 100,
         }
     )
@@ -409,14 +305,9 @@
 
 def evaluate_busco(
     ctx,
-<<<<<<< HEAD
-    bins,
+    mags,
     unbinned_contigs,
-    busco_db,
-=======
-    mags,
     db,
->>>>>>> 37844c5f
     mode="genome",
     lineage_dataset=None,
     augustus=False,
@@ -441,51 +332,41 @@
     )
 
     kwargs = {
-<<<<<<< HEAD
-        k: v for k, v in locals().items()
-        if k not in ["bins", "unbinned_contigs", "ctx", "busco_db", "num_partitions"]
-=======
-        k: v for k, v in locals().items() if k not in ["mags", "ctx", "num_partitions"]
->>>>>>> 37844c5f
+        k: v
+        for k, v in locals().items()
+        if k not in ["mags", "unbinned_contigs", "ctx", "db", "num_partitions"]
     }
     _evaluate_busco = ctx.get_action("annotate", "_evaluate_busco")
     collate_busco_results = ctx.get_action("annotate", "collate_busco_results")
     _visualize_busco = ctx.get_action("annotate", "_visualize_busco")
     _filter_contigs = ctx.get_action("assembly", "filter_contigs")
 
-<<<<<<< HEAD
-    #add partition cases for unbinned contigs
-    if bins.type <= SampleData[MAGs]:
-=======
+    # add partition cases for unbinned contigs if bins.type <= SampleData[MAGs]:
     if issubclass(mags.format, MultiMAGSequencesDirFmt):
->>>>>>> 37844c5f
         partition_action = "partition_sample_data_mags"
     else:
         partition_action = "partition_feature_data_mags"
-        warnings.warn("FeatureData[MAG] artifact was provided - unbinned contigs will be ignored.")
+        warnings.warn(
+            "FeatureData[MAG] artifact was provided - unbinned contigs will be ignored."
+        )
 
     partition_mags = ctx.get_action("types", partition_action)
 
-<<<<<<< HEAD
-    (partitioned_mags, ) = partition_mags(bins, num_partitions)
-   
+    (partitioned_mags,) = partition_mags(mags, num_partitions)
     results = []
-    if bins.type <= SampleData[MAGs]:
+    if mags.type <= SampleData[MAGs]:
         for partition_id, mag_partition in partitioned_mags.items():
-            filtered_unbinned = filter_unbinned_for_partition(unbinned_contigs, mag_partition, _filter_contigs)
-            (busco_result,) = _evaluate_busco(mag_partition, busco_db, filtered_unbinned, **kwargs)
+            filtered_unbinned = filter_unbinned_for_partition(
+                unbinned_contigs, mag_partition, _filter_contigs
+            )
+            (busco_result,) = _evaluate_busco(
+                mag_partition, db, filtered_unbinned, **kwargs
+            )
             results.append(busco_result)
     else:
-        for mag in partitioned_mags.values(): # each mag is a subset of bins
-            (busco_result, ) = _evaluate_busco(mag, busco_db, unbinned_contigs, **kwargs)
+        for mag in partitioned_mags.values():  # each mag is a subset of bins
+            (busco_result,) = _evaluate_busco(mag, db, unbinned_contigs, **kwargs)
             results.append(busco_result)
-=======
-    (partitioned_mags,) = partition_mags(mags, num_partitions)
-    results = []
-    for mag in partitioned_mags.values():
-        (busco_result,) = _evaluate_busco(mag, **kwargs)
-        results.append(busco_result)
->>>>>>> 37844c5f
 
     (collated_results,) = collate_busco_results(results)
     (visualization,) = _visualize_busco(collated_results)
