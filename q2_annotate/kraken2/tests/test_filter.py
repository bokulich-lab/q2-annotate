# ----------------------------------------------------------------------------
# Copyright (c) 2022-2025, QIIME 2 development team.
#
# Distributed under the terms of the Modified BSD License.
#
# The full license is in the file LICENSE, distributed with this software.
# ----------------------------------------------------------------------------
from io import StringIO
import os.path
<<<<<<< HEAD
=======
from pathlib import Path
import shutil
import tempfile
>>>>>>> d5a6b271
from unittest.mock import patch

import pandas as pd
from pandas.testing import assert_series_equal

import qiime2
from qiime2.plugin.testing import TestPluginBase
from q2_types.kraken2 import (
    Kraken2ReportFormat,
    Kraken2OutputFormat,
    Kraken2ReportDirectoryFormat,
    Kraken2OutputDirectoryFormat,
)

from q2_annotate.kraken2.filter import (
    _validate_parameters,
    _find_empty_reports,
    _create_filtered_results,
    _filter_kraken2_results_by_metadata,
    _validate_ids,
    _report_df_to_tree,
    _trim_tree_dfs,
    _dump_tree_to_report,
    _filter_kraken2_reports_by_abundance,
    _align_outputs_with_reports,
    _align_single_output_with_report,
)


class TestFilterKrakenReports(TestPluginBase):
    package = "q2_annotate.kraken2.tests"

    @classmethod
    def setUpClass(cls):
        super().setUpClass()

        instance = cls()

        cls.report_mags = Kraken2ReportDirectoryFormat(
            instance.get_data_path("reports-mags"), "r"
        )
        cls.output_mags = Kraken2OutputDirectoryFormat(
            instance.get_data_path("outputs-mags"), "r"
        )
        cls.report_mags_unclassified_missing_frac = (
            Kraken2ReportDirectoryFormat(
                instance.get_data_path(
                    "reports-mags-unclassified-missing-frac"),
                "r"))
        cls.report_mags_unclassified_with_root = (
            Kraken2ReportDirectoryFormat(
                instance.get_data_path(
                    "reports-mags-unclassified-root"),
                "r"))

        cls.file_dict_report_mags = cls.report_mags.file_dict()
        cls.file_dict_output_mags = cls.output_mags.file_dict()

        cls.file_dict_report_unclassified = (
            cls.report_mags_unclassified_missing_frac.file_dict())
        cls.file_dict_report_unclassified_root = (
            cls.report_mags_unclassified_with_root.file_dict())

        cls.metadata_df = pd.read_csv(
            instance.get_data_path("metadata/metadata.tsv"),
            sep="\t",
            index_col="id"
        )

        cls.metadata1 = qiime2.Metadata(cls.metadata_df)

        cls.metadata_df.drop(
            "8894435a-c836-4c18-b475-8b38a9ab6c6b", inplace=True)
        cls.metadata2 = qiime2.Metadata(cls.metadata_df)

    def test_find_empty_reports(self):
        empty_reports = _find_empty_reports(
            file_dict={"": self.file_dict_report_mags}
        )
        self.assertEqual(
            empty_reports, {"8894435a-c836-4c18-b475-8b38a9ab6c6b"}
        )

    def test_find_empty_reports_missing_frac(self):
        empty_reports = _find_empty_reports(
            file_dict={"": self.file_dict_report_unclassified}
        )
        self.assertEqual(
            empty_reports, {"8894435a-c836-4c18-b475-8b38a9ab6c6b"}
        )

    def test_find_empty_reports_with_root(self):
        empty_reports = _find_empty_reports(
            file_dict={"": self.file_dict_report_unclassified_root}
        )
        self.assertEqual(
            empty_reports, {"8894435a-c836-4c18-b475-8b38a9ab6c6b"}
        )

    def test_create_filter_results_reports(self):
        result = _create_filtered_results(
            suffix="report",
            file_dict={"sample1": self.file_dict_report_unclassified},
            ids_to_keep={"8894435a-c836-4c18-b475-8b38a9ab6c6b"}
        )
        self.assertTrue(isinstance(result, Kraken2ReportDirectoryFormat))
        self.assertTrue(
            os.path.exists(
                os.path.join(
                    str(result),
                    "sample1",
                    "8894435a-c836-4c18-b475-8b38a9ab6c6b.report.txt"
                )
            )
        )

    def test_create_filter_results_outputs(self):
        result = _create_filtered_results(
            suffix="output",
            file_dict={"sample1": self.file_dict_output_mags},
            ids_to_keep={"8894435a-c836-4c18-b475-8b38a9ab6c6b"}
        )
        self.assertTrue(isinstance(result, Kraken2OutputDirectoryFormat))
        self.assertTrue(
            os.path.exists(
                os.path.join(
                    str(result),
                    "sample1",
                    "8894435a-c836-4c18-b475-8b38a9ab6c6b.output.txt"
                )
            )
        )

    def test_filter_kraken_reports_error(self):
        with self.assertRaisesRegex(
                ValueError, "No IDs remain after filtering."
        ):
            _filter_kraken2_results_by_metadata(
                reports=self.report_mags_unclassified_missing_frac,
                outputs=self.output_mags,
                metadata=self.metadata1,
                exclude_ids=True
            )

    def test_filter_kraken_reports_metadata(self):
        results = _filter_kraken2_results_by_metadata(
            reports=self.report_mags_unclassified_missing_frac,
            outputs=self.output_mags,
            metadata=self.metadata2,
        )
        for i, suffix in zip(range(2), ["report", "output"]):
            self.assertTrue(
                os.path.exists(
                    os.path.join(
                        str(results[i]),
                        f"3b72d1a7-ddb0-4dc7-ac36-080ceda04aaa.{suffix}.txt"
                    )
                )
            )

    def test_filter_kraken_reports_metadata_where(self):
        results = _filter_kraken2_results_by_metadata(
            reports=self.report_mags_unclassified_missing_frac,
            outputs=self.output_mags,
            metadata=self.metadata1,
            where="timepoint>10"
        )
        for i, suffix in zip(range(2), ["report", "output"]):
            self.assertTrue(
                os.path.exists(
                    os.path.join(
                        str(results[i]),
                        f"8894435a-c836-4c18-b475-8b38a9ab6c6b.{suffix}.txt"
                    )
                )
            )

    def test_filter_kraken_reports_where_print(self):
        with patch('sys.stdout', new_callable=StringIO) as mock_stdout:
            _filter_kraken2_results_by_metadata(
                reports=self.report_mags_unclassified_missing_frac,
                outputs=self.output_mags,
                metadata=self.metadata1,
                where="timepoint>30",
                exclude_ids=True
            )
            output = mock_stdout.getvalue().strip()

        self.assertIn("The filter query returned no IDs to filter out.", output)

    def test_filter_kraken_reports_empty(self):
        results = _filter_kraken2_results_by_metadata(
            reports=self.report_mags_unclassified_missing_frac,
            outputs=self.output_mags,
            remove_empty=True,
        )
        for i, suffix in zip(range(2), ["report", "output"]):
            self.assertTrue(
                os.path.exists(
                    os.path.join(
                        str(results[i]),
                        f"3b72d1a7-ddb0-4dc7-ac36-080ceda04aaa.{suffix}.txt"
                    )
                )
            )

    def test_missing_metadata_and_remove_empty(self):
        with self.assertRaisesRegex(
                ValueError, r'--m-metadata-file.*--p-remove-empty'
        ):
            _validate_parameters(metadata=None, remove_empty=False,
                                 where=None, exclude_ids=False)

    def test_where_without_metadata(self):
        with self.assertRaisesRegex(
                ValueError, r'--p-where.*--m-metadata-file'
        ):
            _validate_parameters(metadata=None, remove_empty=True,
                                 where=True, exclude_ids=False)

    def test_exclude_ids_without_metadata(self):
        with self.assertRaisesRegex(
                ValueError, r'--p-exclude-ids.*--m-metadata-file'
        ):
            _validate_parameters(metadata=None, remove_empty=True,
                                 where=None, exclude_ids=True)

    def test_validate_ids(self):
        ids = _validate_ids(
            file_dict_reports={"": self.file_dict_report_mags},
            file_dict_outputs={"": self.file_dict_output_mags},
        )
        self.assertTrue(ids == {"3b72d1a7-ddb0-4dc7-ac36-080ceda04aaa",
                                "8894435a-c836-4c18-b475-8b38a9ab6c6b"}
                        )

    def test_validate_ids_error(self):
        file_dict_reports = self.file_dict_report_mags
        file_dict_outputs = self.file_dict_output_mags
        del self.file_dict_report_mags["3b72d1a7-ddb0-4dc7-ac36-080ceda04aaa"]
        del self.file_dict_output_mags["8894435a-c836-4c18-b475-8b38a9ab6c6b"]
        msg = (r"reports\: \{'3b72d1a7-ddb0-4dc7-ac36-080ceda04aaa'\}.*\n.*outputs\: "
               r"\{'8894435a-c836-4c18-b475-8b38a9ab6c6b'\}.*")
        with self.assertRaisesRegex(ValueError, msg):
            _validate_ids(
                file_dict_reports={"": file_dict_reports},
                file_dict_outputs={"": file_dict_outputs},
            )


class TestAbundanceFilter(TestPluginBase):
    package = "q2_annotate.kraken2.tests"

    def setUp(self):
        super().setUp()

        curated_report_fp = self.get_data_path(
            'filter/reports/sample-1.report.txt'
        )
        curated_report = Kraken2ReportFormat(curated_report_fp, mode='r')
        self.curated_report = curated_report.view(pd.DataFrame)

        real_report_fp = self.get_data_path(
            'filter/reports/SRR17001003.report.txt'
        )
        real_report = Kraken2ReportFormat(real_report_fp, mode='r')
        self.real_report = real_report.view(pd.DataFrame)

        reports_fp = self.get_data_path('filter/reports')
        self.reports = Kraken2ReportDirectoryFormat(reports_fp, mode='r')

    def test_curated_report_to_tree(self):
        '''
        Tests that a curated kraken2 report with no unclassified reads is
        properly parsed into a tree.
        '''
        root, unclassified_node = _report_df_to_tree(self.curated_report)

        # assert unclassified_node looks correct
        self.assertEqual(unclassified_node, None)

        # assert number of nodes correct
        self.assertEqual(root.count(), 20)

        # assert root is root
        self.assertTrue(root.is_root())
        self.assertEqual(root._kraken_data['name'], 'root')
        self.assertEqual(root._kraken_data['rank'], 'R')

        # assert num leaves is correct
        self.assertEqual(len(list(root.tips())), 9)

        # find node 1767
        nodes_list = list(root.find_by_func(
            lambda n: n._kraken_data['taxon_id'] == 1767
        ))

        node_1767 = nodes_list.pop(0)

        # only one node has taxon id 1767
        self.assertEqual(len(nodes_list), 0)

        # siblings match
        self.assertEqual(len(node_1767.siblings()), 5)
        node_1767_sibling_ids = [
            n._kraken_data['taxon_id'] for n in node_1767.siblings()
        ]
        self.assertEqual(
            set(node_1767_sibling_ids),
            set([1138383, 701042, 1764, 339268, 2775496])
        )

        # correct parent
        self.assertEqual(node_1767.parent._kraken_data['taxon_id'], 120793)

        # correct depth
        self.assertEqual(len(node_1767.ancestors()), 10)

        # assert node has proper kraken data
        exp = {
            'perc_frags_covered': 48.55,
            'n_frags_covered': 230249,
            'n_frags_assigned': 230249,
            'rank': 'S',
            'taxon_id': 1767,
            'name': 'Mycobacterium intracellulare'
        }
        obs = node_1767._kraken_data
        obs['name'] = obs['name'].strip()
        self.assertEqual(obs, exp)

    def test_real_report_to_tree(self):
        '''
        Tests that a real kraken2 report with unclassified reads is
        properly parsed into a tree and unclassified node.
        '''
        root, unclassified_node = _report_df_to_tree(self.real_report)

        # assert unclassified_node looks correct
        exp = {
            'perc_frags_covered': 4.09,
            'n_frags_covered': 332879,
            'n_frags_assigned': 332879,
            'n_read_minimizers': 0,
            'n_uniq_minimizers': 0,
            'rank': 'U',
            'taxon_id': 0,
            'name': 'unclassified'
        }
        obs = unclassified_node._kraken_data

        self.assertEqual(obs, exp)

        # assert number of nodes correct
        self.assertEqual(root.count(), 21237)

        # assert root is root
        self.assertTrue(root.is_root())
        self.assertEqual(root._kraken_data['name'], 'root')
        self.assertEqual(root._kraken_data['rank'], 'R')

        # assert num leaves less than num nodes
        self.assertLess(len(list(root.tips())), root.count())

        # find node 2732008
        nodes_list = list(root.find_by_func(
            lambda n: n._kraken_data['taxon_id'] == 2732008
        ))

        node_2732008 = nodes_list.pop(0)

        # only one node has taxon id 2732008
        self.assertEqual(len(nodes_list), 0)

        # correct parent
        self.assertEqual(node_2732008.parent._kraken_data['taxon_id'], 2732005)

        # correct children
        self.assertEqual(len(node_2732008.children), 2)
        node_2732008_children_ids = [
            n._kraken_data['taxon_id'] for n in node_2732008.children
        ]
        self.assertEqual(
            set(node_2732008_children_ids), set([2732529, 3044425])
        )

        # correct depth
        self.assertEqual(len(node_2732008.ancestors()), 4)

        # assert node has proper kraken data
        exp = {
            'perc_frags_covered': 0.00,
            'n_frags_covered': 3,
            'n_frags_assigned': 0,
            'n_read_minimizers': 28,
            'n_uniq_minimizers': 16,
            'rank': 'P',
            'taxon_id': 2732008,
            'name': 'Preplasmiviricota'
        }
        obs = node_2732008._kraken_data
        obs['name'] = obs['name'].strip()
        self.assertEqual(obs, exp)

    def test_trim_curated_tree(self):
        '''
        Tests that a curated report tree is properly trimmed.
        '''
        def find_by_name(name, root):
            nodes_list = list(root.find_by_func(
                lambda n: n._kraken_data['name'].strip() == name
            ))
            return nodes_list[0] if len(nodes_list) else None

        root, unclassified_node = _report_df_to_tree(self.curated_report)

        total_reads = root._kraken_data['n_frags_covered']

        filtered_root = _trim_tree_dfs(
            root.copy(deep=True),
            abundance_threshold=0.003,
            total_reads=total_reads
        )

        # number of nodes left is correct
        self.assertEqual(filtered_root.count(), 13)

        # some trimmed nodes are gone
        self.assertIsNotNone(find_by_name('Mycobacterium marseillense', root))
        self.assertIsNone(
            find_by_name('Mycobacterium marseillense', filtered_root)
        )

        self.assertIsNotNone(find_by_name('Mycobacterium gordonae', root))
        self.assertIsNone(
            find_by_name('Mycobacterium gordonae', filtered_root)
        )

        # some trimmed node's children should be gone
        self.assertIsNotNone(find_by_name('Mycobacterium tuberculosis', root))
        self.assertIsNone(
            find_by_name('Mycobacterium tuberculosis', filtered_root)
        )

        # a node with no n_frags_assigned whose children were all removed
        # is removed
        self.assertIsNotNone(
            find_by_name('Mycobacterium tuberculosis complex', root)
        )
        self.assertIsNone(
            find_by_name('Mycobacterium tuberculosis complex', filtered_root)
        )

        # trimmed node's ancestors have n_frags_covered updated
        myco_avium = find_by_name('Mycobacterium avium complex (MAC)', root)
        myco_avium_filtered = find_by_name(
            'Mycobacterium avium complex (MAC)', filtered_root
        )

        filtered_reads = 180

        self.assertEqual(
            myco_avium_filtered._kraken_data['n_frags_covered'],
            myco_avium._kraken_data['n_frags_covered'] - filtered_reads,
        )

        ancestors = list(myco_avium.ancestors())
        filtered_ancestors = list(myco_avium_filtered.ancestors())

        filtered_reads = 410

        for ancestor_index, _ in enumerate(ancestors):
            filtered_ancestor = filtered_ancestors[ancestor_index]
            ancestor = ancestors[ancestor_index]
            self.assertEqual(
                filtered_ancestor._kraken_data['n_frags_covered'],
                ancestor._kraken_data['n_frags_covered'] - filtered_reads,
            )

    def test_curated_report_round_trip(self):
        '''
        Test that parsing and dumping a curated report results in no changes.
        '''
        root, unclassified_node = _report_df_to_tree(self.curated_report)

        round_tripped_report = _dump_tree_to_report(root, unclassified_node)

        round_tripped_report.sort_values(
            'taxon_id', inplace=True, ascending=False
        )
        curated_report = self.curated_report.sort_values(
            'taxon_id', ascending=False
        )

        columns = [
            'n_frags_covered', 'n_frags_assigned', 'taxon_id', 'name', 'rank'
        ]
        for column in columns:
            assert_series_equal(
                round_tripped_report[column],
                curated_report[column],
                check_dtype=False,
                check_index=False,
            )

    def test_real_report_round_trip(self):
        '''
        Test that parsing and dumping a real report results in no changes.
        '''
        root, unclassified_node = _report_df_to_tree(self.real_report)

        round_tripped_report = _dump_tree_to_report(root, unclassified_node)

        round_tripped_report.sort_values(
            'taxon_id', inplace=True, ascending=False
        )
        real_report = self.real_report.sort_values('taxon_id', ascending=False)

        columns = [
            'n_frags_covered', 'n_frags_assigned', 'taxon_id', 'name', 'rank'
        ]
        for column in columns:
            assert_series_equal(
                round_tripped_report[column],
                real_report[column],
                check_dtype=False,
                check_index=False,
            )

    def test_filter_kraken2_reports_by_abundance(self):
        '''
<<<<<<< HEAD
        Test that the main `_filter_kraken2_reports_by_abundance` method runs, results in
        the same number of outputted formats as inputted ones.
        '''
        print('self reports path', self.reports.path)
=======
        Test that the main `_filter_kraken2_reports_by_abundance` method runs,
        results in the same number of outputted formats as inputted ones.
        '''
>>>>>>> d5a6b271
        filtered_reports = _filter_kraken2_reports_by_abundance(
            self.reports, abundance_threshold=0.01
        )

        num_input_reports = len(list(
            self.reports.reports.iter_views(Kraken2ReportFormat)
        ))
        num_output_reports = len(list(
            filtered_reports.reports.iter_views(Kraken2ReportFormat)
        ))

        self.assertEqual(num_input_reports, num_output_reports)


class TestOutputReportAlignment(TestPluginBase):
    package = "q2_annotate.kraken2.tests"

    def setUp(self):
        super().setUp()

        report_fp = self.get_data_path(
            'filter/output-report-alignment/reports/sample-1.report.txt'
        )
        self.report = Kraken2ReportFormat(report_fp, mode='r')

        output_fp = self.get_data_path(
            'filter/output-report-alignment/outputs/sample-1.output.txt'
        )
        self.output = Kraken2OutputFormat(output_fp, mode='r')

        reports_fp = self.get_data_path(
            'filter/output-report-alignment/reports/'
        )
        self.reports = Kraken2ReportDirectoryFormat(reports_fp, mode='r')

        outputs_fp = self.get_data_path(
            'filter/output-report-alignment/outputs/'
        )
        self.outputs = Kraken2OutputDirectoryFormat(outputs_fp, mode='r')

    def test_align_single_output_with_report(self):
        '''
        Tests that a kraken2 report that has a subset of the taxon ids present
        in a kraken2 output results in a properly filtered output when the two
        are aligned.
        '''
        output_dir_fmt = Kraken2OutputDirectoryFormat()
        sample_id = 'sample-1'

        _align_single_output_with_report(
            self.output, self.report, output_dir_fmt, sample_id
        )

        _, aligned_output = list(
            output_dir_fmt.outputs.iter_views(Kraken2OutputFormat)
        )[0]

        report_df = self.report.view(pd.DataFrame)
        output_df = aligned_output.view(pd.DataFrame)

        # filtered taxon ids have been removed
        self.assertEqual(
            set(report_df['taxon_id']), set(output_df['taxon_id'])
        )

        # duplicate taxon id records still present in report
        self.assertGreater(len(output_df), len(report_df))

    def test_align_outputs_with_reports(self):
        '''
        Tests that reports and outputs are properly paired when performing
        alignment on entire report/output directory formats.
        '''
        aligned_outputs = _align_outputs_with_reports(
            self.outputs, self.reports
        )

        sample1_report_df = Kraken2ReportFormat(
            self.reports.path / 'sample-1.report.txt', mode='r'
        ).view(pd.DataFrame)
        sample2_report_df = Kraken2ReportFormat(
            self.reports.path / 'sample-2.report.txt', mode='r'
        ).view(pd.DataFrame)
        sample1_output_df = Kraken2OutputFormat(
            aligned_outputs.path / 'sample-1.output.txt', mode='r'
        ).view(pd.DataFrame)
        sample2_output_df = Kraken2OutputFormat(
            aligned_outputs.path / 'sample-2.output.txt', mode='r'
        ).view(pd.DataFrame)

        # reports, outputs paired properly
        self.assertEqual(
            set(sample1_report_df['taxon_id']),
            set(sample1_output_df['taxon_id'])
        )
        self.assertEqual(
            set(sample2_report_df['taxon_id']),
            set(sample2_output_df['taxon_id'])
<<<<<<< HEAD
        )
=======
        )


class TestFilterKraken2ResultsPipeline(TestPluginBase):
    package = "q2_annotate.kraken2.tests"

    @classmethod
    def setUpClass(cls):
        pm = qiime2.sdk.PluginManager()
        cls.filter_kraken2_results = pm.plugins['annotate'].pipelines[
            'filter_kraken2_results'
        ]

    def setUp(self):
        super().setUp()

        self.mag_reports = qiime2.Artifact.import_data(
            "FeatureData[Kraken2Report % Properties('mags')]",
            self.get_data_path('reports-mags')
        )
        self.mag_outputs = qiime2.Artifact.import_data(
            "FeatureData[Kraken2Output % Properties('mags')]",
            self.get_data_path('outputs-mags')
        )

    def test_empty_filter_with_mags(self):
        filtered_reports, filtered_outptus = self.filter_kraken2_results(
            self.mag_reports, self.mag_outputs, remove_empty=True
        )

    def test_abundance_filter_with_mags(self):
        pre_row_count = 0
        pre_reports = self.mag_reports.view(Kraken2ReportDirectoryFormat)
        for _, report in pre_reports.reports.iter_views(Kraken2ReportFormat):
            pre_row_count += report.view(pd.DataFrame).shape[0]

        filtered_reports, filtered_outptus = self.filter_kraken2_results(
            self.mag_reports, self.mag_outputs, abundance_threshold=0.05
        )

        post_row_count = 0
        post_reports = filtered_reports.view(Kraken2ReportDirectoryFormat)
        for _, report in post_reports.reports.iter_views(Kraken2ReportFormat):
            post_row_count += report.view(pd.DataFrame).shape[0]

        self.assertGreater(pre_row_count, post_row_count)

    def test_errors_on_no_filtering_parameters(self):
        with self.assertRaisesRegex(ValueError, "None of.*filtering"):
            filtered_reports, filtered_outptus = self.filter_kraken2_results(
                self.mag_reports, self.mag_outputs
            )

    def test_errors_on_mismatched_sample_ids(self):
        mag_reports = qiime2.Artifact.import_data(
            "FeatureData[Kraken2Report % Properties('mags')]",
            self.get_data_path('reports-mags')
        )
        with tempfile.TemporaryDirectory() as tempdir:
            filename = '3b72d1a7-ddb0-4dc7-ac36-080ceda04aaa.output.txt'
            shutil.copyfile(
                Path(self.get_data_path('outputs-mags')) / filename,
                Path(tempdir) / filename
            )

            mag_outputs = qiime2.Artifact.import_data(
                "FeatureData[Kraken2Output % Properties('mags')]", tempdir
            )

            with self.assertRaisesRegex(ValueError, "sample IDs"):
                self.filter_kraken2_results(
                    mag_reports, mag_outputs, remove_empty=True
                )
>>>>>>> d5a6b271
<|MERGE_RESOLUTION|>--- conflicted
+++ resolved
@@ -7,12 +7,9 @@
 # ----------------------------------------------------------------------------
 from io import StringIO
 import os.path
-<<<<<<< HEAD
-=======
 from pathlib import Path
 import shutil
 import tempfile
->>>>>>> d5a6b271
 from unittest.mock import patch
 
 import pandas as pd
@@ -544,16 +541,9 @@
 
     def test_filter_kraken2_reports_by_abundance(self):
         '''
-<<<<<<< HEAD
-        Test that the main `_filter_kraken2_reports_by_abundance` method runs, results in
-        the same number of outputted formats as inputted ones.
-        '''
-        print('self reports path', self.reports.path)
-=======
         Test that the main `_filter_kraken2_reports_by_abundance` method runs,
         results in the same number of outputted formats as inputted ones.
         '''
->>>>>>> d5a6b271
         filtered_reports = _filter_kraken2_reports_by_abundance(
             self.reports, abundance_threshold=0.01
         )
@@ -652,9 +642,6 @@
         self.assertEqual(
             set(sample2_report_df['taxon_id']),
             set(sample2_output_df['taxon_id'])
-<<<<<<< HEAD
-        )
-=======
         )
 
 
@@ -727,5 +714,4 @@
             with self.assertRaisesRegex(ValueError, "sample IDs"):
                 self.filter_kraken2_results(
                     mag_reports, mag_outputs, remove_empty=True
-                )
->>>>>>> d5a6b271
+                )