--- conflicted
+++ resolved
@@ -15,8 +15,5 @@
 
 __all__ = ['build_kraken_db', 'classify_kraken2', '_classify_kraken2',
            'estimate_bracken', 'kraken2_to_features',
-<<<<<<< HEAD
-           'kraken2_to_mag_features', 'filter_kraken2_reports']
-=======
-           'kraken2_to_mag_features', 'filter_kraken2_results']
->>>>>>> aaccacac
+           'kraken2_to_mag_features', 'filter_kraken2_reports',
+           'filter_kraken2_results']