# ----------------------------------------------------------------------------
# Copyright (c) 2022-2023, QIIME 2 development team.
#
# Distributed under the terms of the Modified BSD License.
#
# The full license is in the file LICENSE, distributed with this software.
# ----------------------------------------------------------------------------
import importlib
import platform

from q2_quality_control.plugin_setup import (
    filter_parameters, filter_parameter_descriptions
)
from qiime2.plugin import Metadata
from q2_annotate.eggnog.types import (
    EggnogHmmerIdmapDirectoryFmt, EggnogHmmerIdmapFileFmt, EggnogHmmerIdmap
)
from q2_annotate.busco.types import (
    BUSCOResultsFormat, BUSCOResultsDirectoryFormat, BuscoDatabaseDirFmt,
    BUSCOResults, BuscoDB
)
from q2_types.bowtie2 import Bowtie2Index
from q2_types.profile_hmms import ProfileHMM, MultipleProtein, PressedProtein
from q2_types.distance_matrix import DistanceMatrix
from q2_types.feature_data import (
    FeatureData, Sequence, Taxonomy, ProteinSequence, SequenceCharacteristics
)
from q2_types.feature_table import (
    FeatureTable, Frequency, PresenceAbsence, RelativeFrequency
)
from q2_types.per_sample_sequences import (
    SequencesWithQuality, PairedEndSequencesWithQuality,
    JoinedSequencesWithQuality, MAGs, Contigs
)
from q2_types.sample_data import SampleData
from q2_types.feature_map import FeatureMap, MAGtoContigs
from qiime2.core.type import (
    Bool, Range, Int, Str, Float, List, Choices, Visualization,
    Properties, TypeMap, TypeMatch,
)
from qiime2.plugin import (Plugin, Citations)
import q2_annotate._examples as ex
import q2_annotate
from q2_types.feature_data_mag import MAG
from q2_types.genome_data import (
    NOG, Orthologs, GenomeData, Loci, Genes, Proteins
)
from q2_types.kaiju import KaijuDB
from q2_types.kraken2 import (
    Kraken2Reports, Kraken2Outputs, Kraken2DB, Kraken2DBReport
)
from q2_types.kraken2 import BrackenDB
from q2_types.per_sample_sequences import AlignmentMap
from q2_types.reference_db import (
    ReferenceDB, Diamond, Eggnog, NCBITaxonomy, EggnogProteinSequences,
)

citations = Citations.load('citations.bib', package='q2_annotate')

kraken2_params = {
    'threads': Int % Range(1, None),
    'confidence': Float % Range(0, 1, inclusive_end=True),
    'minimum_base_quality': Int % Range(0, None),
    'memory_mapping': Bool,
    'minimum_hit_groups': Int % Range(1, None),
    'quick': Bool,
    'report_minimizer_data': Bool
}
kraken2_param_descriptions = {
    'threads': 'Number of threads.',
    'confidence': 'Confidence score threshold.',
    'minimum_base_quality': 'Minimum base quality used in classification.'
                            ' Only applies when reads are used as input.',
    'memory_mapping': 'Avoids loading the database into RAM.',
    'minimum_hit_groups': 'Minimum number of hit groups (overlapping '
                          'k-mers sharing the same minimizer).',
    'quick': 'Quick operation (use first hit or hits).',
    'report_minimizer_data': 'Include number of read-minimizers per-taxon and'
                             ' unique read-minimizers per-taxon in the repot.'
}

partition_params = {"num_partitions": Int % Range(1, None)}
partition_param_descriptions = {
        "num_partitions": "The number of partitions to split the contigs"
        " into. Defaults to partitioning into individual"
        " samples."
}

plugin = Plugin(
    name='annotate',
    version=q2_annotate.__version__,
    website="https://github.com/bokulich-lab/q2-annotate",
    package='q2_annotate',
    description=(
        'MOdular SHotgun metagenome Pipelines with Integrated '
        'provenance Tracking: QIIME 2 plugin gor metagenome analysis with'
        'tools for genome binning and functional annotation.'),
    short_description='QIIME 2 plugin for metagenome analysis.',
)

importlib.import_module('q2_annotate.eggnog')
importlib.import_module('q2_annotate.metabat2')

plugin.methods.register_function(
    function=q2_annotate.metabat2.bin_contigs_metabat,
    inputs={
        'contigs': SampleData[Contigs],
        'alignment_maps': SampleData[AlignmentMap]
    },
    parameters={
        'min_contig': Int % Range(1500, None),
        'max_p': Int % Range(1, 100),
        'min_s': Int % Range(1, 100),
        'max_edges': Int % Range(1, None),
        'p_tnf': Int % Range(0, 100),
        'no_add': Bool,
        'min_cv': Int % Range(1, None),
        'min_cv_sum': Int % Range(1, None),
        'min_cls_size': Int % Range(1, None),
        'num_threads': Int % Range(0, None),
        'seed': Int % Range(0, None),
        'debug': Bool,
        'verbose': Bool
    },
    outputs=[
        ('mags', SampleData[MAGs]),
        ('contig_map', FeatureMap[MAGtoContigs]),
        ('unbinned_contigs', SampleData[Contigs % Properties('unbinned')])
    ],
    input_descriptions={
        'contigs': 'Contigs to be binned.',
        'alignment_maps': 'Reads-to-contig alignment maps.'
    },
    parameter_descriptions={
        'min_contig': 'Minimum size of a contig for binning.',
        'max_p': 'Percentage of "good" contigs considered for binning '
                 'decided by connection among contigs. The greater, the '
                 'more sensitive.',
        'min_s': 'Minimum score of a edge for binning. The greater, the '
                 'more specific.',
        'max_edges': 'Maximum number of edges per node. The greater, the '
                     'more sensitive.',
        'p_tnf': 'TNF probability cutoff for building TNF graph. Use it to '
                 'skip the preparation step. (0: auto)',
        'no_add': 'Turning off additional binning for lost or small contigs.',
        'min_cv': 'Minimum mean coverage of a contig in each library '
                  'for binning.',
        'min_cv_sum': 'Minimum total effective mean coverage of a contig '
                      '(sum of depth over minCV) for binning.',
        'min_cls_size': 'Minimum size of a bin as the output.',
        'num_threads': 'Number of threads to use (0: use all cores).',
        'seed': 'For exact reproducibility. (0: use random seed)',
        'debug': 'Debug output.',
        'verbose': 'Verbose output.'
    },
    output_descriptions={
        'mags': 'The resulting MAGs.',
        'contig_map': 'Mapping of MAG identifiers to the contig identifiers '
                      'contained in each MAG.',
        'unbinned_contigs': 'Contigs that were not binned into any MAG.'
    },
    name='Bin contigs into MAGs using MetaBAT 2.',
    description='This method uses MetaBAT 2 to bin provided contigs '
                'into MAGs.',
    citations=[citations["kang2019"], citations["heng2009samtools"],
               citations["scikit_bio_release"]]
)

T_kraken_in, T_kraken_out_rep, T_kraken_out_hits = TypeMap({
    SampleData[SequencesWithQuality |
               PairedEndSequencesWithQuality | JoinedSequencesWithQuality]: (
        SampleData[Kraken2Reports % Properties('reads')],
        SampleData[Kraken2Outputs % Properties('reads')]
    ),
    SampleData[Contigs]: (
        SampleData[Kraken2Reports % Properties('contigs')],
        SampleData[Kraken2Outputs % Properties('contigs')]
    ),
    FeatureData[MAG]: (
        FeatureData[Kraken2Reports % Properties('mags')],
        FeatureData[Kraken2Outputs % Properties('mags')]
    ),
    SampleData[MAGs]: (
        SampleData[Kraken2Reports % Properties('mags')],
        SampleData[Kraken2Outputs % Properties('mags')]
    )
})

plugin.pipelines.register_function(
    function=q2_annotate.kraken2.classification.classify_kraken2,
    inputs={
        "seqs": T_kraken_in,
        "db": Kraken2DB,
    },
    parameters={**kraken2_params, **partition_params},
    outputs=[
        ('reports', T_kraken_out_rep),
        ('outputs', T_kraken_out_hits),
    ],
    input_descriptions={
        "seqs": "Sequences to be classified. Both, single-/paired-end reads"
                "and assembled MAGs, can be provided.",
        "db": "Kraken 2 database.",
    },
    parameter_descriptions={
        **kraken2_param_descriptions,
        **partition_param_descriptions
    },
    output_descriptions={
        'reports': 'Reports produced by Kraken2.',
        'outputs': 'Output files produced by Kraken2.',
    },
    name='Perform taxonomic classification of reads or MAGs using Kraken 2.',
    description='This method uses Kraken 2 to classify provided NGS reads '
                'or MAGs into taxonomic groups.',
    citations=[citations["wood2019"]]
)

plugin.methods.register_function(
    function=q2_annotate.kraken2.classification._classify_kraken2,
    inputs={
        "seqs": T_kraken_in,
        "db": Kraken2DB,
    },
    parameters=kraken2_params,
    outputs=[
        ('reports', T_kraken_out_rep),
        ('outputs', T_kraken_out_hits),
    ],
    input_descriptions={
        "seqs": "The sequences to be classified. Single-end or paired-end "
                "reads, contigs, or MAGs can be provided.",
        "db": "Kraken 2 database.",
    },
    parameter_descriptions=kraken2_param_descriptions,
    output_descriptions={
        'reports': 'Reports produced by Kraken2.',
        'outputs': 'Output files produced by Kraken2.',
    },
    name='Perform taxonomic classification of reads or MAGs using Kraken 2.',
    description='This method uses Kraken 2 to classify provided NGS reads '
                'or MAGs into taxonomic groups.',
    citations=[citations["wood2019"]]
)

P_kraken_in, P_kraken_out = TypeMap({
    Properties('reads', 'contigs', 'mags'):
        Properties('reads', 'contigs', 'mags'),
    Properties('reads', 'contigs'): Properties('reads', 'contigs'),
    Properties('reads', 'mags'): Properties('reads', 'mags'),
    Properties('contigs', 'mags'): Properties('contigs', 'mags'),
    Properties('reads'): Properties('reads'),
    Properties('contigs'): Properties('contigs'),
    Properties('mags'): Properties('mags'),
})

plugin.methods.register_function(
    function=q2_annotate.kraken_helpers.collate_kraken2_reports,
    inputs={
        "reports": List[
            SampleData[Kraken2Reports % P_kraken_in]
        ]
    },
    parameters={},
    outputs={
        "collated_reports": SampleData[Kraken2Reports % P_kraken_out]
    },
    name="Collate kraken2 reports",
    description="Collates kraken2 reports"
)

plugin.methods.register_function(
    function=q2_annotate.kraken_helpers.collate_kraken2_outputs,
    inputs={
        "outputs": List[
            SampleData[Kraken2Outputs % P_kraken_in]
        ]
    },
    parameters={},
    outputs={
        "collated_outputs":
            SampleData[Kraken2Outputs % P_kraken_out]
    },
    name="Collate kraken2 outputs",
    description="Collates kraken2 outputs"
)

if platform.system() != "Darwin":
    plugin.methods.register_function(
        function=q2_annotate.kraken2.bracken.estimate_bracken,
        inputs={
            "kraken2_reports": SampleData[Kraken2Reports % Properties('reads')],
            "db": BrackenDB
        },
        parameters={
            'threshold': Int % Range(0, None),
            'read_len': Int % Range(0, None),
            'level': Str % Choices(['D', 'P', 'C', 'O', 'F', 'G', 'S']),
            'include_unclassified': Bool
        },
        outputs=[
            ('reports', SampleData[Kraken2Reports % Properties('bracken')]),
            ('taxonomy', FeatureData[Taxonomy]),
            ('table', FeatureTable[Frequency])
        ],
        input_descriptions={
            "kraken2_reports": "Reports produced by Kraken2.",
            "db": "Bracken database."
        },
        parameter_descriptions={
            'threshold': 'Bracken: number of reads required PRIOR to abundance '
                         'estimation to perform re-estimation.',
            'read_len': ('Bracken: read length to get all classifications for. '
                         'For paired end data (e.g., 2x150) this should be set '
                         'to the length of the single-end reads (e.g., 150).'),
            'level': 'Bracken: taxonomic level to estimate abundance at.',
            'include_unclassified': 'Bracken does not include the unclassified '
                                    'read counts in the feature table. Set this '
                                    'to True to include those regardless.'
        },
        output_descriptions={
            'reports': 'Reports modified by Bracken.',
        },
        name='Perform read abundance re-estimation using Bracken.',
        description='This method uses Bracken to re-estimate read abundances. '
                    'Only available on Linux platforms.',
        citations=[citations["wood2019"]]
    )

plugin.methods.register_function(
    function=q2_annotate.kraken2.build_kraken_db,
    inputs={
        "seqs": List[FeatureData[Sequence]]
    },
    parameters={
        'collection': Str % Choices(
            ['viral', 'minusb', 'standard', 'standard8', 'standard16',
             'pluspf', 'pluspf8', 'pluspf16', 'pluspfp', 'pluspfp8',
             'pluspfp16', 'eupathdb', 'nt', 'corent', 'gtdb',
             'greengenes', 'rdp', 'silva132', 'silva138'],
        ),
        'threads': Int % Range(1, None),
        'kmer_len': Int % Range(1, None),
        'minimizer_len': Int % Range(1, None),
        'minimizer_spaces': Int % Range(1, None),
        'no_masking': Bool,
        'max_db_size': Int % Range(0, None),
        'use_ftp': Bool,
        'load_factor': Float % Range(0, 1),
        'fast_build': Bool,
        'read_len': List[Int % Range(1, None)],
    },
    outputs=[
        ('kraken2_db', Kraken2DB),
        ('bracken_db', BrackenDB),
    ],
    input_descriptions={
        "seqs": "Sequences to be added to the Kraken 2 database."
    },
    parameter_descriptions={
        'collection': 'Name of the database collection to be fetched. '
                      'Please check https://benlangmead.github.io/aws-'
                      'indexes/k2 for the description of the available '
                      'options.',
        'threads': 'Number of threads. Only applicable when building a '
                   'custom database.',
        'kmer_len': 'K-mer length in bp/aa.',
        'minimizer_len': 'Minimizer length in bp/aa.',
        'minimizer_spaces': 'Number of characters in minimizer that are '
                            'ignored in comparisons.',
        'no_masking': 'Avoid masking low-complexity sequences prior to '
                      'building; masking requires dustmasker or segmasker '
                      'to be installed in PATH',
        'max_db_size': 'Maximum number of bytes for Kraken 2 hash table; '
                       'if the estimator determines more would normally be '
                       'needed, the reference library will be downsampled '
                       'to fit.',
        'use_ftp': 'Use FTP for downloading instead of RSYNC.',
        'load_factor': 'Proportion of the hash table to be populated.',
        'fast_build': 'Do not require database to be deterministically '
                      'built when using multiple threads. This is faster, '
                      'but does introduce variability in minimizer/LCA pairs.',
        'read_len': 'Ideal read lengths to be used while building the Bracken '
                    'database.'
    },
    output_descriptions={
        'kraken2_db': 'Kraken2 database.',
        'bracken_db': 'Bracken database.'
    },
    name='Build Kraken 2 database.',
    description='This method builds a Kraken 2/Bracken databases from '
                'provided DNA sequences or simply fetches pre-built '
                'versions from an online resource.',
    citations=[citations["wood2019"], citations["lu2017"]]
)

plugin.methods.register_function(
    function=q2_annotate.kraken2.database.inspect_kraken2_db,
    inputs={"db": Kraken2DB},
    parameters={"threads": Int % Range(1, None)},
    outputs=[("report", Kraken2DBReport)],
    input_descriptions={
        "db": "The Kraken 2 database for which to generate the report."
    },
    parameter_descriptions={
        "threads": "The number of threads to use."
    },
    output_descriptions={
        "report": "The report of the supplied database."
    },
    name="Inspect a Kraken 2 database.",
    description="This method generates a report of identical format to those "
                "generated by classify_kraken2, with the interpretation "
                "being instead of reporting the number of inputs classified "
                "to a taxon/clade, the number of minimizers mapped to a "
                "taxon/clade are reported.",
    citations=[citations["wood2019"]],
)

plugin.methods.register_function(
    function=q2_annotate.dereplication.dereplicate_mags,
    inputs={
        "mags": SampleData[MAGs],
        "distance_matrix": DistanceMatrix,
    },
    parameters={
        "threshold": Float % Range(0, 1, inclusive_end=True),
        "metadata": Metadata,
        "metadata_column": Str,
        "find_max": Bool
    },
    outputs=[
        ('dereplicated_mags', FeatureData[MAG]),
        ('table', FeatureTable[PresenceAbsence])
    ],
    input_descriptions={
        "mags": "MAGs to be dereplicated.",
        "distance_matrix": "Matrix of distances between MAGs.",
    },
    parameter_descriptions={
        "threshold": "Similarity threshold required to consider "
                     "two bins identical.",
        "metadata": "Metadata table.",
        "metadata_column": "Name of the metadata column used to choose the "
                           "most representative bins.",
        "find_max": "Set to True to choose the bin with the highest value in "
                    "the metadata column. Set to False to choose the bin "
                    "with the lowest value.",

    },
    output_descriptions={
        "dereplicated_mags": "Dereplicated MAGs.",
        "table": "Mapping between MAGs and samples."
    },
    name='Dereplicate MAGs from multiple samples.',
    description='This method dereplicates MAGs from multiple samples '
                'using distances between them found in the provided '
                'distance matrix. For each cluster of similar MAGs, '
                'the longest one will be selected as the representative. If '
                'metadata is given as input, the MAG with the '
                'highest or lowest value in the specified metadata column '
                'is chosen, depending on the parameter "find-max". '
                'If there are MAGs with identical values, the longer one is '
                'chosen. For example an artifact of type BUSCOResults can be '
                'passed as metadata, and the dereplication can be done by '
                'highest "completeness".',
    citations=[]
)

plugin.methods.register_function(
    function=q2_annotate.kraken2.kraken2_to_features,
    inputs={
        'reports': SampleData[Kraken2Reports]
    },
    parameters={
        'coverage_threshold': Float % Range(0, 100, inclusive_end=True)
    },
    outputs=[
        ('table', FeatureTable[PresenceAbsence]),
        ('taxonomy', FeatureData[Taxonomy])
    ],
    input_descriptions={
        'reports': 'Per-sample Kraken 2 reports.'
    },
    parameter_descriptions={
        'coverage_threshold': 'The minimum percent coverage required to'
                              ' produce a feature.'
    },
    output_descriptions={
        'table': 'A presence/absence table of selected features. The features'
                 ' are not of even ranks, but will be the most specific rank'
                 ' available.',
        'taxonomy': 'Infra-clade ranks are ignored '
                    'unless they are strain-level. Missing internal ranks '
                    'are annotated by their next most specific rank, '
                    'with the exception of k__Bacteria and k__Archaea which '
                    'match their domain\'s name.',
    },
    name='Select downstream features from Kraken 2',
    description='Convert a Kraken 2 report, which is an annotated NCBI '
                'taxonomy tree into generic artifacts for downstream '
                'analyses.'
)

plugin.methods.register_function(
    function=q2_annotate.kraken2.kraken2_to_mag_features,
    inputs={
        'reports': FeatureData[Kraken2Reports % Properties('mags')],
        'outputs': FeatureData[Kraken2Outputs % Properties('mags')],
    },
    parameters={
        'coverage_threshold': Float % Range(0, 100, inclusive_end=True),
        # 'lca_mode': Str % Choices(['lca', 'majority'])
    },
    outputs=[('taxonomy', FeatureData[Taxonomy])],
    input_descriptions={
        'reports': 'Per-sample Kraken 2 reports.',
        'outputs': 'Per-sample Kraken 2 output files.',
    },
    parameter_descriptions={
        'coverage_threshold': 'The minimum percent coverage required to '
                              'produce a feature.',
        # 'lca_mode': 'The method used to determine the LCA of a MAG using '
        #             'taxonomic assignments of its contigs. '
    },
    output_descriptions={
        'taxonomy': 'Infra-clade ranks are ignored '
                    'unless they are strain-level. Missing internal ranks '
                    'are annotated by their next most specific rank, '
                    'with the exception of k__Bacteria and k__Archaea which '
                    'match their domain\'s name.',
    },
    name='Select downstream MAG features from Kraken 2',
    description='Convert a Kraken 2 report, which is an annotated NCBI '
                'taxonomy tree into generic artifacts for downstream '
                'analyses.'
)

plugin.methods.register_function(
    function=q2_annotate.eggnog.build_custom_diamond_db,
    inputs={
        'seqs': FeatureData[ProteinSequence],
        'taxonomy': ReferenceDB[NCBITaxonomy],
    },
    input_descriptions={
        'seqs': "Protein reference database.",
        'taxonomy': "Reference taxonomy, "
                    "needed to provide taxonomy features."
    },
    outputs=[('db', ReferenceDB[Diamond])],
    output_descriptions={
        'db': "DIAMOND database."
    },
    parameters={
        "threads": Int % Range(1, None),
        "file_buffer_size": Int % Range(1, None),
        "ignore_warnings": Bool,
        "no_parse_seqids": Bool
    },
    parameter_descriptions={
        "threads": "Number of CPU threads.",
        "file_buffer_size": "File buffer size in bytes.",
        "ignore_warnings": "Ignore warnings.",
        "no_parse_seqids": "Print raw seqids without parsing."
    },
    name="Create a DIAMOND formatted reference database from a FASTA input "
         "file.",
    description="Creates an artifact containing a binary DIAMOND database "
                "file (ref_db.dmnd) from a protein reference database "
                "file in FASTA format.",
    citations=[citations["buchfink_sensitive_2021"]],
    examples={
        "Minimum working example": ex.diamond_makedb
    }
)

plugin.methods.register_function(
    function=q2_annotate.eggnog.fetch_eggnog_db,
    inputs={},
    parameters={},
    outputs=[("db", ReferenceDB[Eggnog])],
    output_descriptions={
        "db": "Artifact containing the eggNOG annotation database."
    },
    name="Fetch the databases necessary to run the "
         "eggnog-annotate action.",
    description="Downloads EggNOG reference database using the "
                "`download_eggnog_data.py` script from eggNOG. Here, this "
                "script downloads 3 files and stores them in the output "
                "artifact. At least 80 GB of storage space is required to "
                "run this action.",
    citations=[citations["huerta_cepas_eggnog_2019"]]
)

plugin.methods.register_function(
    function=q2_annotate.eggnog.fetch_diamond_db,
    inputs={},
    parameters={},
    outputs=[("db", ReferenceDB[Diamond])],
    output_descriptions={
        "db": "Complete Diamond reference database."
    },
    name="Fetch the complete Diamond database necessary to run the "
         "eggnog-diamond-search action.",
    description="Downloads Diamond reference database. "
                "This action downloads 1 file (ref_db.dmnd). At least 18 GB "
                "of storage space is required to run this action.",
    citations=[
        citations["buchfink_sensitive_2021"],
        citations["huerta_cepas_eggnog_2019"]
    ]
)

plugin.methods.register_function(
    function=q2_annotate.eggnog.fetch_eggnog_proteins,
    inputs={},
    parameters={},
    outputs=[("eggnog_proteins", ReferenceDB[EggnogProteinSequences])],
    output_descriptions={
        "eggnog_proteins": "eggNOG database of protein sequences and "
                           "their corresponding taxonomy information."
    },
    name="Fetch the databases necessary to run the "
         "build-eggnog-diamond-db action.",
    description="Downloads eggnog proteome database  "
                "This script downloads 2 files "
                "(e5.proteomes.faa and e5.taxid_info.tsv) "
                "and creates and artifact with them. At least 18 GB of "
                "storage space is required to run this action. ",
    citations=[citations["huerta_cepas_eggnog_2019"]]
)


plugin.methods.register_function(
    function=q2_annotate.eggnog.fetch_ncbi_taxonomy,
    inputs={},
    parameters={},
    outputs=[("taxonomy", ReferenceDB[NCBITaxonomy])],
    output_descriptions={
        "taxonomy": "NCBI reference taxonomy."
    },
    name="Fetch NCBI reference taxonomy",
    description="Downloads NCBI reference taxonomy from the NCBI FTP server. "
                "The resulting artifact is required by the "
                "build-custom-diamond-db action if one wished to "
                "create a Diamond data base with taxonomy features. "
                "At least 30 GB of "
                "storage space is required to run this action.",
    citations=[citations["NCBI"]]
)

plugin.methods.register_function(
    function=q2_annotate.eggnog.build_eggnog_diamond_db,
    inputs={
        'eggnog_proteins': ReferenceDB[EggnogProteinSequences],
    },
    input_descriptions={
        'eggnog_proteins': "eggNOG database of protein sequences and "
                           "their corresponding taxonomy information "
                           "(generated through the `fetch-eggnog-proteins` "
                           "action)."
    },
    parameters={
        'taxon': Int % Range(2, 1579337)
    },
    parameter_descriptions={
        'taxon': "Taxon ID number."
    },
    outputs=[("db", ReferenceDB[Diamond])],
    output_descriptions={
        "db": "Complete Diamond reference database for the specified taxon."
    },
    name="Create a DIAMOND formatted reference database for the"
         "specified taxon.",
    description="Creates a DIAMOND database which contains the protein "
                "sequences that belong to the specified taxon.",
    citations=[
        citations["buchfink_sensitive_2021"],
        citations["huerta_cepas_eggnog_2019"]
    ]
)

plugin.pipelines.register_function(
    function=q2_annotate.eggnog.search_orthologs_diamond,
    inputs={
        'seqs':
            SampleData[Contigs] | SampleData[MAGs] | FeatureData[MAG],
        'db': ReferenceDB[Diamond],
    },
    parameters={
        'num_cpus': Int,
        'db_in_memory': Bool,
        **partition_params
    },
    input_descriptions={
        'seqs': 'Sequences to be searched for hits using the Diamond Database',
        'db': 'The filepath to an artifact containing the Diamond database',
    },
    parameter_descriptions={
        'num_cpus': 'Number of CPUs to utilize. \'0\' will '
                    'use all available.',
        'db_in_memory': 'Read database into memory. The '
                        'database can be very large, so this '
                        'option should only be used on clusters or other '
                        'machines with enough memory.',
        **partition_param_descriptions
    },
    outputs=[
        ('eggnog_hits', SampleData[Orthologs]),
        ('table', FeatureTable[Frequency]),
        ('loci', GenomeData[Loci])
    ],
    name='Run eggNOG search using diamond aligner',
    description="This method performs the steps by which we find our "
                "possible target sequences to annotate using the diamond "
                "search functionality from the eggnog `emapper.py` script",
    citations=[
        citations["buchfink_sensitive_2021"],
        citations["huerta_cepas_eggnog_2019"]
    ]
)

plugin.pipelines.register_function(
    function=q2_annotate.eggnog.search_orthologs_hmmer,
    inputs={
        'seqs': SampleData[Contigs | MAGs] | FeatureData[MAG],
        'pressed_hmm_db': ProfileHMM[PressedProtein],
        'idmap': EggnogHmmerIdmap,
        'seed_alignments': GenomeData[Proteins]
    },
    parameters={
        'num_cpus': Int,
        'db_in_memory': Bool,
        **partition_params
    },
    input_descriptions={
        'seqs': 'Sequences to be searched for hits.',
        "pressed_hmm_db": "Collection of profile HMMs in binary format and indexed.",
        "idmap": "List of protein families in `pressed_hmm_db`.",
        "seed_alignments": "Seed alignments for the protein families in "
                           "`pressed_hmm_db`."
    },
    parameter_descriptions={
        'num_cpus': 'Number of CPUs to utilize per partition. \'0\' will '
                    'use all available.',
        'db_in_memory': 'Read database into memory. The '
                        'database can be very large, so this '
                        'option should only be used on clusters or other '
                        'machines with enough memory.',
        **partition_param_descriptions
    },
    outputs=[
        ('eggnog_hits', SampleData[Orthologs]),
        ('table', FeatureTable[Frequency]),
        ('loci', GenomeData[Loci]),
    ],
    name='Run eggNOG search using HMMER aligner',
    description="This method uses HMMER to find possible target sequences "
                "to annotate with eggNOG-mapper.",
    citations=[
        citations["noauthor_hmmer_nodate"],
        citations["huerta_cepas_eggnog_2019"]
    ]
)

plugin.methods.register_function(
    function=q2_annotate.eggnog._eggnog_diamond_search,
    inputs={
        'seqs':
            SampleData[Contigs] | SampleData[MAGs] | FeatureData[MAG],
        'db': ReferenceDB[Diamond]
    },
    parameters={
        'num_cpus': Int,
        'db_in_memory': Bool
    },
    input_descriptions={
        'seqs': 'Sequences to be searched for ortholog hits.',
        'db': 'Diamond database.'
    },
    parameter_descriptions={
        'num_cpus': 'Number of CPUs to utilize. \'0\' will '
                    'use all available.',
        'db_in_memory': 'Read database into memory. The '
                        'database can be very large, so this '
                        'option should only be used on clusters or other '
                        'machines with enough memory.',
    },
    outputs=[
        ('eggnog_hits', SampleData[Orthologs]),
        ('table', FeatureTable[Frequency]),
        ('loci', GenomeData[Loci])
    ],
    output_descriptions={
        'eggnog_hits': 'BLAST6-like table(s) describing the identified '
                       'orthologs. One table per sample or MAG in the input.',
        'table': 'Feature table with counts of orthologs per sample/MAG.',
        'loci': 'Loci of the identified orthologs.'
    },
    name='Run eggNOG search using Diamond aligner',
    description="This method performs the steps by which we find our "
                "possible target sequences to annotate using the Diamond "
                "search functionality from the eggnog `emapper.py` "
                "script.",
    citations=[
        citations["buchfink_sensitive_2021"],
        citations["huerta_cepas_eggnog_2019"]
    ]
)

plugin.methods.register_function(
    function=q2_annotate.eggnog._eggnog_hmmer_search,
    inputs={
        'seqs':
            SampleData[Contigs] | SampleData[MAGs] | FeatureData[MAG],
        'idmap': EggnogHmmerIdmap,
        'pressed_hmm_db': ProfileHMM[PressedProtein],
        'seed_alignments': GenomeData[Proteins]
    },
    parameters={
        'num_cpus': Int,
        'db_in_memory': Bool,
    },
    input_descriptions={
        'seqs': 'Sequences to be searched for hits.',
        'idmap': 'List of protein families in `pressed_hmm_db`.',
        'pressed_hmm_db': 'Collection of Profile HMMs in binary format and indexed.',
        'seed_alignments': 'Seed alignments for the protein families in '
                           '`pressed_hmm_db`.'
    },
    parameter_descriptions={
        'num_cpus': 'Number of CPUs to utilize per partition. \'0\' will '
                    'use all available.',
        'db_in_memory': 'Read database into memory. The '
                        'database can be very large, so this '
                        'option should only be used on clusters or other '
                        'machines with enough memory.',
    },
    outputs=[
        ('eggnog_hits', SampleData[Orthologs]),
        ('table', FeatureTable[Frequency]),
        ('loci', GenomeData[Loci])
    ],
    output_descriptions={
        'eggnog_hits': 'BLAST6-like table(s) describing the identified '
                       'orthologs. One table per sample or MAG in the input.',
        'table': 'Feature table with counts of orthologs per sample/MAG.',
        'loci': 'Loci of the identified orthologs.'
    },
    name='Run eggNOG search using HMMER aligner',
    description='This method performs the steps by which we find our '
                'possible target sequences to annotate using the '
                'HMMER search functionality from the eggnog `emapper.py` '
                'script.',
    citations=[
        citations['buchfink_sensitive_2021'],
        citations['huerta_cepas_eggnog_2019']
    ]
)

plugin.methods.register_function(
    function=q2_annotate.eggnog._eggnog_feature_table,
    inputs={
        'seed_orthologs': SampleData[Orthologs]
    },
    parameters={},
    input_descriptions={
        'seed_orthologs': 'Sequence data to be turned into an eggnog feature '
                          'table.'
    },
    parameter_descriptions={},
    outputs=[
        ('table', FeatureTable[Frequency])
    ],
    name='Create an eggnog table',
    description='Create an eggnog table'
)

plugin.pipelines.register_function(
    function=q2_annotate.eggnog.map_eggnog,
    inputs={
        'eggnog_hits': SampleData[Orthologs],
        'db': ReferenceDB[Eggnog],
    },
    input_descriptions={
        'eggnog_hits': 'BLAST6-like table(s) describing the '
                       'identified orthologs. ',
        'db': 'eggNOG annotation database.'
    },
    parameters={
        'db_in_memory': Bool,
        'num_cpus': Int % Range(0, None),
        **partition_params
    },
    parameter_descriptions={
        'db_in_memory': 'Read eggnog database into memory. The '
                        'eggnog database is very large(>44GB), so this '
                        'option should only be used on clusters or other '
                        'machines with enough memory.',
        'num_cpus': 'Number of CPUs to utilize. \'0\' will '
                    'use all available.',
        **partition_param_descriptions
    },
    outputs=[('ortholog_annotations', GenomeData[NOG])],
    output_descriptions={
        'ortholog_annotations': 'Annotated hits.'
    },
    name='Annotate orthologs against eggNOG database',
    description="Apply eggnog mapper to annotate seed orthologs.",
    citations=[citations["huerta_cepas_eggnog_2019"]]
)

plugin.methods.register_function(
    function=q2_annotate.eggnog._eggnog_annotate,
    inputs={
        'eggnog_hits': SampleData[Orthologs],
        'db': ReferenceDB[Eggnog],
    },
    parameters={
        'db_in_memory': Bool,
        'num_cpus': Int % Range(0, None)
    },
    parameter_descriptions={
        'db_in_memory': 'Read eggnog database into memory. The '
                        'eggnog database is very large(>44GB), so this '
                        'option should only be used on clusters or other '
                        'machines with enough memory.',
        'num_cpus': 'Number of CPUs to utilize. \'0\' will '
                    'use all available.',
    },
    outputs=[('ortholog_annotations', GenomeData[NOG])],
    name='Annotate orthologs against eggNOG database',
    description="Apply eggnog mapper to annotate seed orthologs.",
    citations=[citations["huerta_cepas_eggnog_2019"]]
)

# First bool flag only allowed to be True when the DB contains all lineages
# Second bool flag only allowed to be True when the DB has property "eukaryota"
# Third bool flag only allowed to be True when the DB has property "prokaryota"
# Triple false option = setting where user specifies the lineage dataset
(
    i_busco_db,
    p_auto_lineage, p_auto_lineage_euk, p_auto_lineage_prok,
    _
) = TypeMap({
    (
        ReferenceDB[
            BuscoDB % Properties(['virus', 'prokaryota', 'eukaryota'])
        ],
        Bool % Choices(True),
        Bool % Choices(False),
        Bool % Choices(False),
    ): Int,  # Placeholder type because visualizations have no output
    (
        ReferenceDB[
            BuscoDB % Properties(['virus', 'prokaryota', 'eukaryota'])
        ],
        Bool % Choices(False),
        Bool % Choices(True),
        Bool % Choices(False),
    ): Int,
    (
        ReferenceDB[
            BuscoDB % Properties(['virus', 'prokaryota', 'eukaryota'])
        ],
        Bool % Choices(False),
        Bool % Choices(False),
        Bool % Choices(True),
    ): Int,
    (
        ReferenceDB[
            BuscoDB % Properties(['virus', 'prokaryota', 'eukaryota'])
        ],
        Bool % Choices(False),
        Bool % Choices(False),
        Bool % Choices(False),
    ): Int,
    (
        ReferenceDB[BuscoDB % Properties(['prokaryota', 'eukaryota'])],
        Bool % Choices(False),
        Bool % Choices(True),
        Bool % Choices(False),
    ): Int,
    (
        ReferenceDB[BuscoDB % Properties(['prokaryota', 'eukaryota'])],
        Bool % Choices(False),
        Bool % Choices(False),
        Bool % Choices(True),
    ): Int,
    (
        ReferenceDB[BuscoDB % Properties(['prokaryota', 'eukaryota'])],
        Bool % Choices(False),
        Bool % Choices(False),
        Bool % Choices(False),
    ): Int,
    (
        ReferenceDB[BuscoDB % Properties(['virus', 'eukaryota'])],
        Bool % Choices(False),
        Bool % Choices(True),
        Bool % Choices(False),
    ): Int,
    (
        ReferenceDB[BuscoDB % Properties(['virus', 'eukaryota'])],
        Bool % Choices(False),
        Bool % Choices(False),
        Bool % Choices(False),
    ): Int,
    (
        ReferenceDB[BuscoDB % Properties(['virus', 'prokaryota'])],
        Bool % Choices(False),
        Bool % Choices(False),
        Bool % Choices(True),
    ): Int,
    (
        ReferenceDB[BuscoDB % Properties(['virus', 'prokaryota'])],
        Bool % Choices(False),
        Bool % Choices(False),
        Bool % Choices(False),
    ): Int,
    (
        ReferenceDB[BuscoDB % Properties('prokaryota')],
        Bool % Choices(False),
        Bool % Choices(False),
        Bool % Choices(True),
    ): Int,
    (
        ReferenceDB[BuscoDB % Properties('prokaryota')],
        Bool % Choices(False),
        Bool % Choices(False),
        Bool % Choices(False),
    ): Int,
    (
        ReferenceDB[BuscoDB % Properties('eukaryota')],
        Bool % Choices(False),
        Bool % Choices(True),
        Bool % Choices(False),
    ): Int,
    (
        ReferenceDB[BuscoDB % Properties('eukaryota')],
        Bool % Choices(False),
        Bool % Choices(False),
        Bool % Choices(False),
    ): Int,
    (
        ReferenceDB[BuscoDB % Properties('virus')],
        Bool % Choices(False),
        Bool % Choices(False),
        Bool % Choices(False),
    ): Int,
})

busco_params = {
    "mode": Str % Choices(["genome"]),
    "lineage_dataset": Str,
    "augustus": Bool,
    "augustus_parameters": Str,
    "augustus_species": Str,
    "auto_lineage": p_auto_lineage,
    "auto_lineage_euk": p_auto_lineage_euk,
    "auto_lineage_prok": p_auto_lineage_prok,
    "cpu": Int % Range(1, None),
    "config": Str,
    "contig_break": Int % Range(0, None),
    "evalue": Float % Range(0, None, inclusive_start=False),
    "force": Bool,
    "limit": Int % Range(1, 20),
    "long": Bool,
    "metaeuk_parameters": Str,
    "metaeuk_rerun_parameters": Str,
    "miniprot": Bool,
    "scaffold_composition": Bool,
    "additional_metrics": Bool,
}
busco_param_descriptions = {
    "mode": "Specify which BUSCO analysis mode to run."
            "Currently only the 'genome' option is supported, "
            "for genome assemblies. In the future modes for transcriptome "
            "assemblies and for annotated gene sets (proteins) will be made "
            "available.",
    "lineage_dataset": "Specify the name of the BUSCO lineage to be used. "
                       "To see all possible options run `busco "
                       "--list-datasets`.",
    "augustus": "Use augustus gene predictor for eukaryote runs.",
    "augustus_parameters": "Pass additional arguments to Augustus. "
                           "All arguments should be contained within a single "
                           "string with no white space, with each argument "
                           "separated by a comma. "
                           "Example: '--PARAM1=VALUE1,--PARAM2=VALUE2'.",
    "augustus_species": "Specify a species for Augustus training.",
    "auto_lineage": "Run auto-lineage to find optimum lineage path.",
    "auto_lineage_euk": "Run auto-placement just on eukaryote tree to find "
                        "optimum lineage path.",
    "auto_lineage_prok": "Run auto-lineage just on non-eukaryote trees to "
                         "find optimum lineage path.",
    "cpu": "Specify the number (N=integer) of threads/cores to use.",
    "config": "Provide a config file.",
    "contig_break": "Number of contiguous Ns to signify a break between "
                    "contigs. Default is n=10. "
                    "See https://gitlab.com/ezlab/busco/-/issues/691 for a "
                    "more detailed explanation.",
    "evalue": "E-value cutoff for BLAST searches. "
              "Allowed formats, 0.001 or 1e-03, Default: 1e-03.",
    "force": "Force rewriting of existing files. Must be used when output "
             "files with the provided name already exist.",
    "limit": "How many candidate regions (contig or transcript) to consider "
             "per BUSCO. Default: 3.",
    "long": "Optimization Augustus self-training mode (Default: Off); "
            "adds considerably to the run time, "
            "but can improve results for some non-model organisms.",
    "metaeuk_parameters": "Pass additional arguments to Metaeuk for the first "
                          "run. All arguments should be contained within a "
                          "single string with no white space, with each "
                          "argument separated by a comma. "
                          "Example: `--PARAM1=VALUE1,--PARAM2=VALUE2`.",
    "metaeuk_rerun_parameters": "Pass additional arguments to Metaeuk for the "
                                "second run. All arguments should be "
                                "contained within a single string with no "
                                "white space, with each argument separated by "
                                "a comma. "
                                "Example: `--PARAM1=VALUE1,--PARAM2=VALUE2`.",
    "miniprot": "Use miniprot gene predictor for eukaryote runs.",
    "scaffold_composition": "Writes ACGTN content per scaffold to a file "
                            "`scaffold_composition.txt`.",
    "additional_metrics": "Adds completeness and contamination values to the BUSCO "
                          "report. Check here for documentation: https://github.com/"
                          "metashot/busco?tab=readme-ov-file#documetation",
}


plugin.methods.register_function(
    function=q2_annotate.busco.collate_busco_results,
    inputs={"results": List[BUSCOResults]},
    parameters={},
    outputs={"collated_results": BUSCOResults},
    name="Collate BUSCO results.",
    description="Collates BUSCO results."
)

plugin.visualizers.register_function(
    function=q2_annotate.busco._visualize_busco,
    inputs={
        "results": BUSCOResults,
    },
    parameters={},
    input_descriptions={
        "results": "BUSCO results table.",
    },
    parameter_descriptions={},
    name="Visualize BUSCO results.",
    description="This method generates a visualization "
                "from the BUSCO results table.",
    citations=[citations["manni_busco_2021"]],
)

plugin.methods.register_function(
    function=q2_annotate.busco._evaluate_busco,
    inputs={
        "mags": SampleData[MAGs] | FeatureData[MAG],
        "db": i_busco_db
    },
    parameters=busco_params,
    outputs={
        "results": BUSCOResults
    },
    input_descriptions={
        "mags": "MAGs to be analyzed.",
        "db": "BUSCO database."
    },
    parameter_descriptions=busco_param_descriptions,
    output_descriptions={
        "results": "BUSCO result table."
    },
    name="Evaluate quality of the generated MAGs using BUSCO.",
    description="This method uses BUSCO "
                "(Benchmarking Universal Single-Copy Orthologs assessment "
                "tool) to assess the quality of assembled MAGs and generates "
                "a table summarizing the results.",
    citations=[citations["manni_busco_2021"]],
)

plugin.pipelines.register_function(
    function=q2_annotate.busco.evaluate_busco,
    inputs={
        "mags": SampleData[MAGs] | FeatureData[MAG],
        "db": i_busco_db
    },
    parameters={**busco_params, **partition_params},
    outputs={
        "results": BUSCOResults,
        "visualization": Visualization
    },
    input_descriptions={
        "mags": "MAGs to be analyzed.",
        "db": "BUSCO database."
    },
    parameter_descriptions={
        **busco_param_descriptions, **partition_param_descriptions
    },
    output_descriptions={
        "results": "BUSCO result table.",
        "visualization": "Visualization of the BUSCO results."
    },
    name="Evaluate quality of the generated MAGs using BUSCO.",
    description="This method uses BUSCO "
                "(Benchmarking Universal Single-Copy Orthologs assessment "
                "tool) to assess the quality of assembled MAGs and generates "
                "a table summarizing the results.",
    citations=[citations["manni_busco_2021"]],
)

plugin.methods.register_function(
    function=q2_annotate.prodigal.predict_genes_prodigal,
    inputs={
        'seqs': FeatureData[MAG] | SampleData[MAGs] | SampleData[Contigs]
    },
    input_descriptions={
        'seqs': 'MAGs or contigs for which one wishes to predict genes.'
    },
    parameters={
        "translation_table_number": Str % Choices([
            '1', '2', '3', '4', '5', '6',
            '9', '10', '11', '12', '13', '14', '15', '16',
            '21', '22', '23', '24', '25'
        ])
    },
    parameter_descriptions={
        'translation_table_number':
            'Translation table to be used to '
            'translate genes into a sequences of amino '
            'acids. See '
            'https://www.ncbi.nlm.nih.gov/Taxonomy/Utils/wprintgc.cgi '
            'for reference.'
    },
    outputs=[
        ('loci', GenomeData[Loci]),
        ('genes', GenomeData[Genes]),
        ('proteins', GenomeData[Proteins])
    ],
    output_descriptions={
        'loci': "Gene coordinates files (one per MAG or sample) listing the "
                "location of each predicted gene as well as some additional "
                "scoring information. ",
        'genes': "Fasta files (one per MAG or sample) with the nucleotide "
                 "sequences of the predicted genes.",
        'proteins': "Fasta files (one per MAG or sample) with the protein "
                    "translation of the predicted genes."
    },
    name='Predict gene sequences from MAGs or contigs using Prodigal.',
    description="Prodigal (PROkaryotic DYnamic programming "
                "Gene-finding ALgorithm), a gene prediction algorithm "
                "designed for improved gene structure prediction, translation "
                "initiation site recognition, and reduced false positives in "
                "prokaryotic genomes.",
    citations=[citations["hyatt_prodigal_2010"]]
)

plugin.methods.register_function(
    function=q2_annotate.kaiju.fetch_kaiju_db,
    inputs={},
    parameters={
        "database_type": Str
        % Choices(
            [
                "nr",
                "nr_euk",
                "refseq",
                "refseq_ref",
                "refseq_nr",
                "fungi",
                "viruses",
                "plasmids",
                "progenomes",
                "rvdb",
            ]
        ),
    },
    outputs=[
        ("db", KaijuDB),
    ],
    input_descriptions={},
    parameter_descriptions={
        "database_type": "Type of database to be downloaded. For more "
        "information on available types please see the list on Kaiju's web "
        "server: https://bioinformatics-centre.github.io/kaiju/downloads.html",
    },
    output_descriptions={"db": "Kaiju database."},
    name="Fetch Kaiju database.",
    description="This method fetches the latest Kaiju database from "
                "Kaiju's web server.",
    citations=[citations["menzel2016"]],
)

kaiju_params = {
    "z": Int % Range(1, None),
    "a": Str % Choices(["greedy", "mem"]),
    "e": Int % Range(1, None),
    "m": Int % Range(1, None),
    "s": Int % Range(1, None),
    "evalue": Float % Range(0, 1),
    "x": Bool,
    "r": Str % Choices(
        ["phylum", "class", "order", "family", "genus", "species"]
    ),
    "c": Float % Range(0, 100, inclusive_start=True),
    "exp": Bool,
    "u": Bool,
}
kaiju_param_descriptions = {
    "z": "Number of threads.",
    "a": "Run mode.",
    "e": "Number of mismatches allowed in Greedy mode.",
    "m": "Minimum match length.",
    "s": "Minimum match score in Greedy mode.",
    "evalue": "Minimum E-value in Greedy mode.",
    "x": "Enable SEG low complexity filter.",
    "r": "Taxonomic rank.",
    "c": "Minimum required number or fraction of reads for "
         "the taxon (except viruses) to be reported.",
    "exp": "Expand viruses, which are always shown as full "
           "taxon path and read counts are not summarized in "
           "higher taxonomic levels.",
    "u": "Do not count unclassified reads for the total reads "
         "when calculating percentages for classified reads."
}

plugin.methods.register_function(
    function=q2_annotate.kaiju._classify_kaiju,
    inputs={
        "seqs": SampleData[
            SequencesWithQuality | PairedEndSequencesWithQuality
            ],
        "db": KaijuDB,
    },
    parameters=kaiju_params,
    outputs=[
        ("abundances", FeatureTable[Frequency]),
        ("taxonomy", FeatureData[Taxonomy])
    ],
    input_descriptions={
        "seqs": "Sequences to be classified.",
        "db": "Kaiju database.",
    },
    parameter_descriptions=kaiju_param_descriptions,
    output_descriptions={
        "abundances": "Read abundances.", "taxonomy": "Linked taxonomy."
    },
    name="Classify reads using Kaiju.",
    description="This method uses Kaiju to perform taxonomic "
                "classification of NGS reads.",
    citations=[citations["menzel2016"]],
)

plugin.pipelines.register_function(
    function=q2_annotate.kaiju.classify_kaiju,
    inputs={
        "seqs": SampleData[
            SequencesWithQuality | PairedEndSequencesWithQuality
            ],
        "db": KaijuDB,
    },
    parameters={**kaiju_params, **partition_params},
    outputs=[
        ("abundances", FeatureTable[Frequency]),
        ("taxonomy", FeatureData[Taxonomy])
    ],
    input_descriptions={
        "seqs": "Sequences to be classified.",
        "db": "Kaiju database.",
    },
    parameter_descriptions={
        **kaiju_param_descriptions,
        **partition_param_descriptions
    },
    output_descriptions={
        "abundances": "Read abundances.", "taxonomy": "Linked taxonomy."
    },
    name="Classify reads using Kaiju.",
    description="This method uses Kaiju to perform taxonomic "
                "classification of NGS reads.",
    citations=[citations["menzel2016"]],
)

p_virus, p_prok, p_euk, o_busco_db = TypeMap({
    (
        Bool % Choices(True),
        Bool % Choices(True),
        Bool % Choices(True)
    ): ReferenceDB[BuscoDB % Properties(['virus', 'prokaryota', 'eukaryota'])],
    (
        Bool % Choices(False),
        Bool % Choices(True),
        Bool % Choices(True)
    ): ReferenceDB[BuscoDB % Properties(['prokaryota', 'eukaryota'])],
    (
        Bool % Choices(True),
        Bool % Choices(False),
        Bool % Choices(True)
    ): ReferenceDB[BuscoDB % Properties(['virus', 'eukaryota'])],
    (
        Bool % Choices(True),
        Bool % Choices(True),
        Bool % Choices(False)
    ): ReferenceDB[BuscoDB % Properties(['virus', 'prokaryota'])],
    (
        Bool % Choices(True),
        Bool % Choices(False),
        Bool % Choices(False)
    ): ReferenceDB[BuscoDB % Properties('virus')],
    (
        Bool % Choices(False),
        Bool % Choices(True),
        Bool % Choices(False)
    ): ReferenceDB[BuscoDB % Properties('prokaryota')],
    (
        Bool % Choices(False),
        Bool % Choices(False),
        Bool % Choices(True)
    ): ReferenceDB[BuscoDB % Properties('eukaryota')],
})

plugin.methods.register_function(
    function=q2_annotate.busco.fetch_busco_db,
    inputs={},
    outputs=[('db', o_busco_db)],
    output_descriptions={
        'db': "BUSCO database for the specified lineages."
    },
    parameters={
        "virus": p_virus,
        "prok": p_prok,
        "euk": p_euk,
    },
    parameter_descriptions={
        "virus": "Download the virus dataset.",
        "prok": "Download the prokaryote dataset.",
        "euk": "Download the eukaryote dataset.",
    },
    name="Download BUSCO database.",
    description="Downloads BUSCO database for the specified lineage. "
                "Output can be used to run BUSCO with the 'evaluate-busco' "
                "action.",
    citations=[citations["manni_busco_2021"]],
)

plugin.methods.register_function(
    function=q2_annotate._utils.get_feature_lengths,
    inputs={
        "features": FeatureData[MAG | Sequence] | SampleData[MAGs | Contigs],
    },
    parameters={},
    outputs=[
        ('lengths',
         FeatureData[SequenceCharacteristics % Properties('length')])
    ],
    input_descriptions={
        "features": "Features to get lengths for."
    },
    parameter_descriptions={},
    output_descriptions={'lengths': 'Feature lengths.', },
    name='Get feature lengths.',
    description='This method extract lengths for the provided feature set.',
    citations=[]
)

filter_mags_params = {
    "metadata": Metadata,
    "where": Str,
    "exclude_ids": Bool,
}
filter_contigs_param_descriptions = {
    "metadata": "Sample metadata indicating which MAG ids to filter. "
                "The optional `where` parameter may be used to filter ids "
                "based on specified conditions in the metadata. The "
                "optional `exclude_ids` parameter may be used to exclude "
                "the ids specified in the metadata from the filter.",
    "where": "Optional SQLite WHERE clause specifying MAG metadata "
             "criteria that must be met to be included in the filtered "
             "data. If not provided, all MAGs in `metadata` that are "
             "also in the MAG data will be retained.",
    "exclude_ids": "Defaults to False. If True, the MAGs selected by "
                   "the `metadata` and optional `where` parameter will be "
                   "excluded from the filtered data.",
}

plugin.methods.register_function(
    function=q2_annotate.filtering.filter_derep_mags,
    inputs={"mags": FeatureData[MAG]},
    parameters=filter_mags_params,
    outputs={"filtered_mags": FeatureData[MAG]},
    input_descriptions={"mags": "Dereplicated MAGs to filter."},
    parameter_descriptions=filter_contigs_param_descriptions,
    name="Filter dereplicated MAGs.",
    description="Filter dereplicated MAGs based on metadata.",
)

plugin.methods.register_function(
    function=q2_annotate.filtering.filter_mags,
    inputs={"mags": SampleData[MAGs]},
    parameters={
        **filter_mags_params,
        "on": Str % Choices(["sample", "mag"]),
    },
    outputs={"filtered_mags": SampleData[MAGs]},
    input_descriptions={"mags": "MAGs to filter."},
    parameter_descriptions={
        **filter_contigs_param_descriptions,
        "on": "Whether to filter based on sample or MAG metadata."
    },
    name="Filter MAGs.",
    description="Filter MAGs based on metadata.",
)

plugin.methods.register_function(
    function=q2_annotate.eggnog.fetch_eggnog_hmmer_db,
    inputs={},
    parameters={
        "taxon_id": Int % Range(2, None)
    },
    parameter_descriptions={
        "taxon_id": "Taxon ID number."
    },
    outputs=[
        ("idmap", EggnogHmmerIdmap % Properties("eggnog")),
        ("hmm_db", ProfileHMM[MultipleProtein] % Properties("eggnog")),
        ("pressed_hmm_db", ProfileHMM[PressedProtein] % Properties("eggnog")),
        ("seed_alignments", GenomeData[Proteins] % Properties("eggnog"))
    ],
    output_descriptions={
        "idmap": "List of protein families in `hmm_db`.",
        "hmm_db": "Collection of Profile HMMs.",
        "pressed_hmm_db": "Collection of Profile HMMs in binary format "
                          "and indexed.",
        "seed_alignments": "Seed alignments for the protein families in "
                           "`hmm_db`."
    },
    name="Fetch the taxon specific database necessary to run the "
         "eggnog-hmmer-search action.",
    description="Downloads Profile HMM database for the specified taxon.",
    citations=[
        citations["huerta_cepas_eggnog_2019"],
        citations["noauthor_hmmer_nodate"]
    ]
)

I_reads, O_reads = TypeMap({
    SampleData[SequencesWithQuality]:
        SampleData[SequencesWithQuality],
    SampleData[PairedEndSequencesWithQuality]:
        SampleData[PairedEndSequencesWithQuality],
})

plugin.pipelines.register_function(
    function=q2_annotate.filtering.filter_reads_pangenome,
    inputs={
        "reads": I_reads,
        "index": Bowtie2Index
    },
    parameters={
        k: v for (k, v) in filter_parameters.items() if k != "exclude_seqs"
    },
    outputs=[
        ("filtered_reads", O_reads),
        ("reference_index", Bowtie2Index)
    ],
    input_descriptions={
        "reads": "Reads to be filtered against the human genome.",
        "index": "Bowtie2 index of the reference human genome. If not "
                 "provided, an index combined from the reference GRCh38 "
                 "human genome and the human pangenome will be generated."
    },
    parameter_descriptions={
        k: v for (k, v) in filter_parameter_descriptions.items()
        if k != "exclude_seqs"
    },
    output_descriptions={
        "filtered_reads": "Original reads without the contaminating "
                          "human reads.",
        "reference_index": "Generated combined human reference index. If an "
                           "index was provided as an input, it will be "
                           "returned here instead."
    },
    name="Remove contaminating human reads.",
    description="This method generates a Bowtie2 index fo the combined human "
                "GRCh38 reference genome and the draft human pangenome, and"
                "uses that index to remove the contaminating human reads from "
                "the reads provided as input.",
    citations=[],
)

M_abundance_in, P_abundance_out = TypeMap({
    Str % Choices(['rpkm']): Properties('rpkm'),
    Str % Choices(['tpm']): Properties('tpm'),
})

plugin.methods.register_function(
    function=q2_annotate.abundance.estimate_abundance,
    inputs={
        "alignment_maps": FeatureData[AlignmentMap] | SampleData[AlignmentMap],
        "feature_lengths":
            FeatureData[SequenceCharacteristics % Properties("length")],
    },
    parameters={
        "metric": M_abundance_in,
        "min_mapq": Int % Range(0, 255),
        "min_query_len": Int % Range(0, None),
        "min_base_quality": Int % Range(0, None),
        "min_read_len": Int % Range(0, None),
        "threads": Int % Range(1, None),
    },
    outputs=[
        ("abundances", FeatureTable[Frequency % P_abundance_out]),
    ],
    input_descriptions={
        "alignment_maps": "Bowtie2 alignment maps between reads and features "
                          "for which the abundance should be estimated.",
        "feature_lengths": "Table containing length of every feature (MAG/contig).",
    },
    parameter_descriptions={
        "metric": "Metric to be used as a proxy of feature abundance.",
        "min_mapq": "Minimum mapping quality.",
        "min_query_len": "Minimum query length.",
        "min_base_quality": "Minimum base quality.",
        "min_read_len": "Minimum read length.",
        "threads": "Number of threads to pass to samtools."
    },
    output_descriptions={
        "abundances": "Feature abundances.",
    },
    name="Estimate feature (MAG/contig) abundance.",
    description="This method estimates MAG/contig abundances by mapping the "
                "reads to them and calculating respective metric values"
                "which are then used as a proxy for the frequency.",
    citations=[],
)

plugin.methods.register_function(
    function=q2_annotate.eggnog.annotation.extract_annotations,
    inputs={"ortholog_annotations": GenomeData[NOG], },
    parameters={
        "annotation": Str % Choices([
            "cog", "caz", "kegg_ko", "kegg_pathway", "kegg_reaction",
            "kegg_module", "brite"
        ]),
        "max_evalue": Float % Range(0, None),
        "min_score": Float % Range(0, None),
    },
    outputs=[
        ('annotation_frequency', FeatureTable[Frequency])
    ],
    input_descriptions={
        "ortholog_annotations": "Ortholog annotations."
    },
    parameter_descriptions={
        "annotation": "Annotation to extract."
    },
    output_descriptions={
        'annotation_frequency': 'Feature table with frequency of '
                                'each annotation.',
    },
    name='Extract annotation frequencies from all annotations.',
    description='This method extract a specific annotation from the table '
                'generated by EggNOG and calculates its frequencies across '
                'all MAGs.',
    citations=[]
)

multiply_input_descriptions = {
    "table1": "First feature table.",
    "table2": 'Second feature table with matching dimension.'
}
multiply_output_descriptions = {
    'result_table': 'Feature table with the dot product of the two '
                    'original tables. The table will have a shape of '
                    '(M x N) where M is the number of rows from table1 '
                    'and N is number of columns from table2.',
}

plugin.methods.register_function(
    function=q2_annotate._utils._multiply_tables,
    inputs={
        "table1": FeatureTable[Frequency],
        "table2": FeatureTable[Frequency]
    },
    parameters={},
    outputs=[('result_table', FeatureTable[Frequency]),],
    input_descriptions=multiply_input_descriptions,
    parameter_descriptions={},
    output_descriptions=multiply_output_descriptions,
    name='Multiply two feature tables.',
    description='Calculates the dot product of two feature tables with '
                'matching dimensions. If table 1 has shape (M x N) and table '
                '2 has shape (N x P), the resulting table will have shape '
                '(M x P). Note that the tables must be identical in the N '
                'dimension.',
    citations=[]
)

I_multiply_pa_table1, I_multiply_pa_table2, O_multiply_pa = TypeMap({
    (FeatureTable[PresenceAbsence], FeatureTable[Frequency]):
        FeatureTable[PresenceAbsence],
    (FeatureTable[PresenceAbsence], FeatureTable[RelativeFrequency]):
        FeatureTable[PresenceAbsence],
    (FeatureTable[PresenceAbsence], FeatureTable[PresenceAbsence]):
        FeatureTable[PresenceAbsence],
    (FeatureTable[Frequency], FeatureTable[PresenceAbsence]):
        FeatureTable[PresenceAbsence],
    (FeatureTable[RelativeFrequency], FeatureTable[PresenceAbsence]):
        FeatureTable[PresenceAbsence],
})

plugin.methods.register_function(
    function=q2_annotate._utils._multiply_tables_pa,
    inputs={
        "table1": I_multiply_pa_table1,
        "table2": I_multiply_pa_table2
    },
    parameters={},
    outputs=[('result_table', O_multiply_pa),],
    input_descriptions=multiply_input_descriptions,
    parameter_descriptions={},
    output_descriptions=multiply_output_descriptions,
    name='Multiply two feature tables.',
    description='Calculates the dot product of two feature tables with '
                'matching dimensions. If table 1 has shape (M x N) and table '
                '2 has shape (N x P), the resulting table will have shape '
                '(M x P). Note that the tables must be identical in the N '
                'dimension.',
    citations=[]
)

I_multiply_rel_table1, I_multiply_rel_table2, O_multiply_rel = TypeMap({
    (FeatureTable[RelativeFrequency], FeatureTable[Frequency]):
        FeatureTable[PresenceAbsence],
    (FeatureTable[Frequency], FeatureTable[RelativeFrequency]):
        FeatureTable[RelativeFrequency],
    (FeatureTable[RelativeFrequency], FeatureTable[RelativeFrequency]):
        FeatureTable[RelativeFrequency],
})

plugin.methods.register_function(
    function=q2_annotate._utils._multiply_tables_relative,
    inputs={
        "table1": I_multiply_rel_table1,
        "table2": I_multiply_rel_table2
    },
    parameters={},
    outputs=[('result_table', O_multiply_rel),],
    input_descriptions=multiply_input_descriptions,
    parameter_descriptions={},
    output_descriptions=multiply_output_descriptions,
    name='Multiply two feature tables.',
    description='Calculates the dot product of two feature tables with '
                'matching dimensions. If table 1 has shape (M x N) and table '
                '2 has shape (N x P), the resulting table will have shape '
                '(M x P). Note that the tables must be identical in the N '
                'dimension.',
    citations=[]
)

I_multiply_table1, I_multiply_table2, O_multiply = TypeMap({
    (FeatureTable[Frequency], FeatureTable[Frequency]):
        FeatureTable[Frequency],
    (FeatureTable[PresenceAbsence], FeatureTable[Frequency]):
        FeatureTable[PresenceAbsence],
    (FeatureTable[PresenceAbsence], FeatureTable[RelativeFrequency]):
        FeatureTable[PresenceAbsence],
    (FeatureTable[PresenceAbsence], FeatureTable[PresenceAbsence]):
        FeatureTable[PresenceAbsence],
    (FeatureTable[Frequency], FeatureTable[PresenceAbsence]):
        FeatureTable[PresenceAbsence],
    (FeatureTable[RelativeFrequency], FeatureTable[PresenceAbsence]):
        FeatureTable[PresenceAbsence],
    (FeatureTable[Frequency], FeatureTable[RelativeFrequency]):
        FeatureTable[RelativeFrequency],
    (FeatureTable[RelativeFrequency], FeatureTable[Frequency]):
        FeatureTable[RelativeFrequency],
    (FeatureTable[RelativeFrequency], FeatureTable[RelativeFrequency]):
        FeatureTable[RelativeFrequency],
})

plugin.pipelines.register_function(
    function=q2_annotate._utils.multiply_tables,
    inputs={
        "table1": I_multiply_table1,
        "table2": I_multiply_table2,
    },
    parameters={},
    outputs=[
        ('result_table', O_multiply)
    ],
    input_descriptions={
        "table1": "First feature table.",
        "table2": 'Second feature table with matching dimension.'
    },
    parameter_descriptions={},
    output_descriptions={
        'result_table': 'Feature table with the dot product of the two '
                        'original tables. The table will have the shape of '
                        '(M x N) where M is the number of rows from table1 '
                        'and N is number of columns from table2.',
    },
    name='Multiply two feature tables.',
    description='Calculates the dot product of two feature tables with '
                'matching dimensions. If table 1 has shape (M x N) and table '
                '2 has shape (N x P), the resulting table will have shape '
                '(M x P). Note that the tables must be identical in the N '
                'dimension.',
    citations=[]
)


TMR = TypeMatch([
    SampleData[Kraken2Reports % Properties('reads')],
    SampleData[Kraken2Reports % Properties('contigs')],
    SampleData[Kraken2Reports % Properties('mags')],
    FeatureData[Kraken2Reports % Properties('mags')],
])
TMO = TypeMatch([
    SampleData[Kraken2Outputs % Properties('reads')],
    SampleData[Kraken2Outputs % Properties('contigs')],
    SampleData[Kraken2Outputs % Properties('mags')],
    FeatureData[Kraken2Outputs % Properties('mags')],
])


plugin.methods.register_function(
    function=q2_annotate.kraken2._filter_kraken2_reports_by_abundance,
    inputs={
        'reports': TMR,
    },
    parameters={
        'abundance_threshold': Float % Range(0, 1, inclusive_end=True),
    },
    outputs=[('filtered_reports', TMR)],
    input_descriptions={
        'reports': 'The kraken2 reports to filter by relative abundance.'
    },
    parameter_descriptions={
        'abundance_threshold': (
            'A proportion between 0 and 1 representing the minimum relative '
            'abundance (by read count) that a taxon must have to be retained '
            'in the filtered report.'
        )
    },
    output_descriptions={
        'filtered_reports': 'The relative abundance-filtered kraken2 reports'
    },
    name='Filter kraken2 reports by relative abundance.',
    description=(
        'Filters kraken2 reports on a per-taxon basis by relative abundance '
        '(relative frequency). Useful for removing suspected spurious '
        'classifications.'
    ),
    citations=[],
)

filter_kraken2_results_param_desc = {
    "metadata": "Metadata indicating which IDs to filter. The optional "
                "`where` parameter may be used to filter IDs based on "
                "specified conditions in the metadata. The optional "
                "`exclude_ids` parameter may be used to exclude the IDs "
                "specified in the metadata from the filter.",
    "where": "Optional SQLite WHERE clause specifying metadata criteria that "
             "must be met to be included in the filtered data. If not "
             "provided, all IDs in `metadata` that are also in the data will "
             "be retained.",
    "exclude_ids": "If True, the samples selected by the `metadata` and "
                   "optional `where` parameter will be excluded from the "
                   "filtered data.",
    "remove_empty": "If True, reports with 100% unclassified reads will be "
                    "removed from the filtered data. Reports containing "
                    "sequences classified only as root will also be removed.",
}

plugin.methods.register_function(
    function=q2_annotate.kraken2._filter_kraken2_results_by_metadata,
    inputs={
        "reports": TMR,
        "outputs": TMO,
    },
    parameters={
        "metadata": Metadata,
        "where": Str,
        "exclude_ids": Bool,
        "remove_empty": Bool,
    },
    outputs={
        "filtered_reports": TMR,
        "filtered_outputs": TMO,
    },
    input_descriptions={
        "reports": "The Kraken reports to filter.",
        "outputs": "The Kraken outputs to filter."
    },
<<<<<<< HEAD
    parameter_descriptions=filter_kraken2_results_param_desc,
=======
    parameter_descriptions=filter_reports_param_descriptions,
>>>>>>> 010ac67b
    name="Filter Kraken2 reports and outputs.",
    description="Filter Kraken2 reports and outputs based on metadata or remove "
                "reports with 100% unclassified reads.",
)

plugin.methods.register_function(
    function=q2_annotate.kraken2._align_outputs_with_reports,
    inputs={
        "reports": TMR,
        "outputs": TMO,
    },
    parameters={},
    outputs=[
        ("aligned_outputs", TMO)
    ],
    input_descriptions={
        "reports": "The filtered kraken2 reports.",
        "outputs": "The kraken2 outputs to align with the filtered reports.",
    },
    output_descriptions={
        "aligned_outputs": "The report-aligned filtered kraken2 outputs."
    },
    name="Align unfiltered kraken2 outputs with filtered kraken2 reports.",
    description="",
)

plugin.pipelines.register_function(
    function=q2_annotate.kraken2.filter_kraken2_results,
    inputs={
        "reports": TMR,
        "outputs": TMO,
    },
    parameters={
        "metadata": Metadata,
        "where": Str,
        "exclude_ids": Bool,
        "remove_empty": Bool,
        "abundance_threshold": Float % Range(0, 1, inclusive_end=True),
        "num_partitions": Int % Range(1, None),
    },
    outputs={
        "filtered_reports": TMR,
        "filtered_outputs": TMO
    },
    input_descriptions={
        "reports": "The kraken2 reports to filter.",
        "outputs": "The kraken2 outputs to filter.",
    },
    parameter_descriptions={
        "metadata": filter_kraken2_results_param_desc['metadata'],
        "where": filter_kraken2_results_param_desc['where'],
        "exclude_ids": filter_kraken2_results_param_desc['exclude_ids'],
        "remove_empty": filter_kraken2_results_param_desc['remove_empty'],
        "abundance_threshold": (
            "A proportion between 0 and 1 representing the minimum relative "
            "abundance (by read count) that a taxon must have to be retained "
            "in the filtered report."
        ),
        "num_partitions": (
            "The number of partitions to create that may be processed in "
            "parallel. Defaults to one partition per sample."
        )
    },
    output_descriptions={
        "filtered_reports": "The filtered kraken2 reports.",
        "filtered_outputs": "The filtered kraken2 outputs."
    },
    name="Filter kraken2 reports and outputs by metadata and abundance.",
    description=(
        "Filter kraken2 reports and outputs by sample metadata, and/or filter "
        "classified taxa by relative abundance."
    )
)

plugin.register_semantic_types(BUSCOResults, BuscoDB)
plugin.register_formats(
    BUSCOResultsFormat, BUSCOResultsDirectoryFormat, BuscoDatabaseDirFmt
)
plugin.register_semantic_type_to_format(
    BUSCOResults,
    artifact_format=BUSCOResultsDirectoryFormat)
plugin.register_semantic_type_to_format(
    ReferenceDB[BuscoDB], BuscoDatabaseDirFmt
)
importlib.import_module('q2_annotate.busco.types._transformer')

plugin.register_formats(EggnogHmmerIdmapFileFmt, EggnogHmmerIdmapDirectoryFmt)
plugin.register_semantic_types(EggnogHmmerIdmap)
plugin.register_semantic_type_to_format(
    EggnogHmmerIdmap, EggnogHmmerIdmapDirectoryFmt
)<|MERGE_RESOLUTION|>--- conflicted
+++ resolved
@@ -1892,11 +1892,7 @@
         "reports": "The Kraken reports to filter.",
         "outputs": "The Kraken outputs to filter."
     },
-<<<<<<< HEAD
     parameter_descriptions=filter_kraken2_results_param_desc,
-=======
-    parameter_descriptions=filter_reports_param_descriptions,
->>>>>>> 010ac67b
     name="Filter Kraken2 reports and outputs.",
     description="Filter Kraken2 reports and outputs based on metadata or remove "
                 "reports with 100% unclassified reads.",
