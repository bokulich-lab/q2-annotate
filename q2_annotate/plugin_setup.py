# ----------------------------------------------------------------------------
# Copyright (c) 2025, QIIME 2 development team.
#
# Distributed under the terms of the Modified BSD License.
#
# The full license is in the file LICENSE, distributed with this software.
# ----------------------------------------------------------------------------
import importlib
import platform

from q2_quality_control.plugin_setup import (
    filter_parameters,
    filter_parameter_descriptions,
)
from qiime2.plugin import Metadata
from q2_annotate.eggnog.types import (
    EggnogHmmerIdmapDirectoryFmt,
    EggnogHmmerIdmapFileFmt,
    EggnogHmmerIdmap,
)
from q2_annotate.busco.types import (
    BUSCOResultsFormat,
    BUSCOResultsDirectoryFormat,
    BuscoDatabaseDirFmt,
    BUSCOResults,
    BUSCO,
)
from q2_types.bowtie2 import Bowtie2Index
from q2_types.profile_hmms import ProfileHMM, MultipleProtein, PressedProtein
from q2_types.distance_matrix import DistanceMatrix
from q2_types.feature_data import (
    FeatureData,
    Sequence,
    Taxonomy,
    ProteinSequence,
    SequenceCharacteristics,
)
from q2_types.feature_table import (
    FeatureTable,
    Frequency,
    PresenceAbsence,
    RelativeFrequency,
)
from q2_types.per_sample_sequences import (
    SequencesWithQuality,
    PairedEndSequencesWithQuality,
    JoinedSequencesWithQuality,
    MAGs,
    Contigs,
)
from q2_types.sample_data import SampleData
from q2_types.feature_map import FeatureMap, MAGtoContigs
from qiime2.core.type import (
    Bool,
    Range,
    Int,
    Str,
    Float,
    List,
    Choices,
    Visualization,
    Properties,
    TypeMap,
    TypeMatch,
    Threads,
)
from qiime2.plugin import Plugin, Citations
import q2_annotate._examples as ex
import q2_annotate
from q2_types.feature_data_mag import MAG
from q2_types.genome_data import NOG, Orthologs, GenomeData, Loci, Genes, Proteins
from q2_types.kaiju import KaijuDB
from q2_types.kraken2 import Kraken2Reports, Kraken2Outputs, Kraken2DB, Kraken2DBReport
from q2_types.kraken2 import BrackenDB
from q2_types.per_sample_sequences import AlignmentMap
from q2_types.reference_db import (
    ReferenceDB,
    Diamond,
    Eggnog,
    NCBITaxonomy,
    EggnogProteinSequences,
)

citations = Citations.load("citations.bib", package="q2_annotate")

kraken2_params = {
    "threads": Int % Range(1, None),
    "confidence": Float % Range(0, 1, inclusive_end=True),
    "minimum_base_quality": Int % Range(0, None),
    "memory_mapping": Bool,
    "minimum_hit_groups": Int % Range(1, None),
    "quick": Bool,
    "report_minimizer_data": Bool,
}
kraken2_param_descriptions = {
    "threads": "Number of threads.",
    "confidence": "Confidence score threshold.",
    "minimum_base_quality": (
        "Minimum base quality used in classification. "
        "Only applies when reads are used as input."
    ),
    "memory_mapping": "Avoids loading the database into RAM.",
    "minimum_hit_groups": (
        "Minimum number of hit groups (overlapping "
        "k-mers sharing the same minimizer)."
    ),
    "quick": "Quick operation (use first hit or hits).",
    "report_minimizer_data": (
        "Include number of read-minimizers per-taxon and unique "
        "read-minimizers per-taxon in the report. If this parameter is "
        "enabled then merging kraken2 reports with the same sample ID from "
        "two or more input artifacts will not be possible."
    ),
}

partition_params = {"num_partitions": Int % Range(1, None)}
partition_param_descriptions = {
    "num_partitions": (
        "The number of partitions to split the contigs "
        "into. Defaults to partitioning into individual "
        "samples."
    )
}

plugin = Plugin(
    name="annotate",
    version=q2_annotate.__version__,
    website="https://github.com/bokulich-lab/q2-annotate",
    package="q2_annotate",
    description=(
        "MOdular SHotgun metagenome Pipelines with Integrated "
        "provenance Tracking: QIIME 2 plugin gor metagenome analysis with"
        "tools for genome binning and functional annotation."
    ),
    short_description="QIIME 2 plugin for metagenome analysis.",
)

importlib.import_module("q2_annotate.eggnog")
importlib.import_module("q2_annotate.metabat2")

plugin.methods.register_function(
    function=q2_annotate.metabat2.bin_contigs_metabat,
    inputs={"contigs": SampleData[Contigs], "alignment_maps": SampleData[AlignmentMap]},
    parameters={
        "min_contig": Int % Range(1500, None),
        "max_p": Int % Range(1, 100),
        "min_s": Int % Range(1, 100),
        "max_edges": Int % Range(1, None),
        "p_tnf": Int % Range(0, 100),
        "no_add": Bool,
        "min_cv": Int % Range(1, None),
        "min_cv_sum": Int % Range(1, None),
        "min_cls_size": Int % Range(1, None),
        "num_threads": Int % Range(0, None),
        "seed": Int % Range(0, None),
        "debug": Bool,
        "verbose": Bool,
    },
    outputs=[
<<<<<<< HEAD
        ('mags', SampleData[MAGs]),
        ('contig_map', FeatureMap[MAGtoContigs]),
        ('unbinned_contigs', SampleData[Contigs % Properties('unbinned')])#??
=======
        ("mags", SampleData[MAGs]),
        ("contig_map", FeatureMap[MAGtoContigs]),
        ("unbinned_contigs", SampleData[Contigs % Properties("unbinned")]),
>>>>>>> 37844c5f
    ],
    input_descriptions={
        "contigs": "Contigs to be binned.",
        "alignment_maps": "Reads-to-contig alignment maps.",
    },
    parameter_descriptions={
        "min_contig": "Minimum size of a contig for binning.",
        "max_p": (
            'Percentage of "good" contigs considered for binning '
            "decided by connection among contigs. The greater, the "
            "more sensitive."
        ),
        "min_s": (
            "Minimum score of a edge for binning. The greater, the more specific."
        ),
        "max_edges": (
            "Maximum number of edges per node. The greater, the more sensitive."
        ),
        "p_tnf": (
            "TNF probability cutoff for building TNF graph. Use it to "
            "skip the preparation step. (0: auto)"
        ),
        "no_add": "Turning off additional binning for lost or small contigs.",
        "min_cv": "Minimum mean coverage of a contig in each library for binning.",
        "min_cv_sum": (
            "Minimum total effective mean coverage of a contig "
            "(sum of depth over minCV) for binning."
        ),
        "min_cls_size": "Minimum size of a bin as the output.",
        "num_threads": "Number of threads to use (0: use all cores).",
        "seed": "For exact reproducibility. (0: use random seed)",
        "debug": "Debug output.",
        "verbose": "Verbose output.",
    },
    output_descriptions={
        "mags": "The resulting MAGs.",
        "contig_map": (
            "Mapping of MAG identifiers to the contig identifiers "
            "contained in each MAG."
        ),
        "unbinned_contigs": "Contigs that were not binned into any MAG.",
    },
    name="Bin contigs into MAGs using MetaBAT 2.",
    description=("This method uses MetaBAT 2 to bin provided contigs into MAGs."),
    citations=[
        citations["kang2019"],
        citations["heng2009samtools"],
        citations["scikit_bio_release"],
    ],
)

T_kraken_in_list, T_kraken_out_rep, T_kraken_out_hits = TypeMap(
    {
        List[
            SampleData[
                SequencesWithQuality
                | PairedEndSequencesWithQuality
                | JoinedSequencesWithQuality
            ]
        ]: (
            SampleData[Kraken2Reports % Properties("reads")],
            SampleData[Kraken2Outputs % Properties("reads")],
        ),
        List[SampleData[Contigs]]: (
            SampleData[Kraken2Reports % Properties("contigs")],
            SampleData[Kraken2Outputs % Properties("contigs")],
        ),
        List[FeatureData[MAG]]: (
            FeatureData[Kraken2Reports % Properties("mags")],
            FeatureData[Kraken2Outputs % Properties("mags")],
        ),
        List[SampleData[MAGs]]: (
            SampleData[Kraken2Reports % Properties("mags")],
            SampleData[Kraken2Outputs % Properties("mags")],
        ),
    }
)

plugin.pipelines.register_function(
    function=q2_annotate.kraken2.classification.classify_kraken2,
    inputs={
        "seqs": T_kraken_in_list,
        "db": Kraken2DB,
    },
    parameters={**kraken2_params, **partition_params},
    outputs=[
        ("reports", T_kraken_out_rep),
        ("outputs", T_kraken_out_hits),
    ],
    input_descriptions={
        "seqs": (
            "Sequences to be classified. Single-/paired-end reads,"
            "contigs, or assembled MAGs, can be provided."
        ),
        "db": "Kraken 2 database.",
    },
    parameter_descriptions={
        **kraken2_param_descriptions,
        **partition_param_descriptions,
    },
    output_descriptions={
        "reports": "Reports produced by Kraken2.",
        "outputs": "Output files produced by Kraken2.",
    },
    name="Perform taxonomic classification of reads or MAGs using Kraken 2.",
    description=(
        "Use Kraken 2 to classify provided DNA sequence reads, "
        "contigs, or MAGs into taxonomic groups."
    ),
    citations=[citations["wood2019"]],
)

T_kraken_in, T_kraken_out_rep, T_kraken_out_hits = TypeMap(
    {
        SampleData[
            SequencesWithQuality
            | PairedEndSequencesWithQuality
            | JoinedSequencesWithQuality
        ]: (
            SampleData[Kraken2Reports % Properties("reads")],
            SampleData[Kraken2Outputs % Properties("reads")],
        ),
        SampleData[Contigs]: (
            SampleData[Kraken2Reports % Properties("contigs")],
            SampleData[Kraken2Outputs % Properties("contigs")],
        ),
        FeatureData[MAG]: (
            FeatureData[Kraken2Reports % Properties("mags")],
            FeatureData[Kraken2Outputs % Properties("mags")],
        ),
        SampleData[MAGs]: (
            SampleData[Kraken2Reports % Properties("mags")],
            SampleData[Kraken2Outputs % Properties("mags")],
        ),
    }
)
plugin.methods.register_function(
    function=q2_annotate.kraken2.classification._classify_kraken2,
    inputs={
        "seqs": T_kraken_in,
        "db": Kraken2DB,
    },
    parameters=kraken2_params,
    outputs=[
        ("reports", T_kraken_out_rep),
        ("outputs", T_kraken_out_hits),
    ],
    input_descriptions={
        "seqs": (
            "Sequences to be classified. Single-/paired-end reads, "
            "contigs, or assembled MAGs can be provided."
        ),
        "db": "Kraken 2 database.",
    },
    parameter_descriptions=kraken2_param_descriptions,
    output_descriptions={
        "reports": "Reports produced by Kraken2.",
        "outputs": "Output files produced by Kraken2.",
    },
    name="Perform taxonomic classification of reads or MAGs using Kraken 2.",
    description=(
        "Use Kraken 2 to classify provided DNA sequence reads, "
        "contigs, or MAGs into taxonomic groups."
    ),
    citations=[citations["wood2019"]],
)

P_kraken_in, P_kraken_out = TypeMap(
    {
        Properties("reads", "contigs", "mags"): Properties("reads", "contigs", "mags"),
        Properties("reads", "contigs"): Properties("reads", "contigs"),
        Properties("reads", "mags"): Properties("reads", "mags"),
        Properties("contigs", "mags"): Properties("contigs", "mags"),
        Properties("reads"): Properties("reads"),
        Properties("contigs"): Properties("contigs"),
        Properties("mags"): Properties("mags"),
    }
)

plugin.methods.register_function(
    function=q2_annotate.kraken_helpers.collate_kraken2_reports,
    inputs={"reports": List[SampleData[Kraken2Reports % P_kraken_in]]},
    parameters={},
    outputs={"collated_reports": SampleData[Kraken2Reports % P_kraken_out]},
    name="Collate kraken2 reports.",
    description="Collates kraken2 reports.",
)

plugin.methods.register_function(
    function=q2_annotate.kraken_helpers.collate_kraken2_outputs,
    inputs={"outputs": List[SampleData[Kraken2Outputs % P_kraken_in]]},
    parameters={},
    outputs={"collated_outputs": SampleData[Kraken2Outputs % P_kraken_out]},
    name="Collate kraken2 outputs.",
    description="Collates kraken2 outputs.",
)

if platform.system() != "Darwin":
    plugin.methods.register_function(
        function=q2_annotate.kraken2.bracken.estimate_bracken,
        inputs={
            "kraken2_reports": SampleData[Kraken2Reports % Properties("reads")],
            "db": BrackenDB,
        },
        parameters={
            "threshold": Int % Range(0, None),
            "read_len": Int % Range(0, None),
            "level": Str % Choices(["D", "P", "C", "O", "F", "G", "S"]),
            "include_unclassified": Bool,
        },
        outputs=[
            ("reports", SampleData[Kraken2Reports % Properties("bracken")]),
            ("taxonomy", FeatureData[Taxonomy]),
            ("table", FeatureTable[Frequency]),
        ],
        input_descriptions={
            "kraken2_reports": "Reports produced by Kraken2.",
            "db": "Bracken database.",
        },
        parameter_descriptions={
            "threshold": (
                "Bracken: number of reads required PRIOR to abundance "
                "estimation to perform re-estimation."
            ),
            "read_len": (
                "Bracken: the ideal length of reads in your sample. "
                "For paired end data (e.g., 2x150) this should be set "
                "to the length of the single-end reads (e.g., 150)."
            ),
            "level": (
                "Bracken: specifies the taxonomic rank to  analyze. Each "
                "classification at this specified rank will receive an "
                "estimated number of reads belonging to that rank after "
                "abundance estimation."
            ),
            "include_unclassified": (
                "Bracken does not include the unclassified "
                "read counts in the feature table. Set this "
                "to True to include those regardless."
            ),
        },
        output_descriptions={
            "reports": "Reports modified by Bracken.",
        },
        name="Perform read abundance re-estimation using Bracken.",
        description=(
            "This method uses Bracken to re-estimate read abundances. "
            "Only available on Linux platforms."
        ),
        citations=[citations["wood2019"]],
    )

plugin.methods.register_function(
    function=q2_annotate.kraken2.build_kraken_db,
    inputs={"seqs": List[FeatureData[Sequence]]},
    parameters={
        "collection": Str
        % Choices(
            [
                "viral",
                "minusb",
                "standard",
                "standard8",
                "standard16",
                "pluspf",
                "pluspf8",
                "pluspf16",
                "pluspfp",
                "pluspfp8",
                "pluspfp16",
                "eupathdb",
                "nt",
                "corent",
                "gtdb",
                "greengenes",
                "rdp",
                "silva132",
                "silva138",
            ],
        ),
        "threads": Int % Range(1, None),
        "kmer_len": Int % Range(1, None),
        "minimizer_len": Int % Range(1, None),
        "minimizer_spaces": Int % Range(1, None),
        "no_masking": Bool,
        "max_db_size": Int % Range(0, None),
        "use_ftp": Bool,
        "load_factor": Float % Range(0, 1),
        "fast_build": Bool,
        "read_len": List[Int % Range(1, None)],
    },
    outputs=[
        ("kraken2_db", Kraken2DB),
        ("bracken_db", BrackenDB),
    ],
    input_descriptions={"seqs": "Sequences to be added to the Kraken 2 database."},
    parameter_descriptions={
        "collection": (
            "Name of the database collection to be fetched. "
            "Please check https://benlangmead.github.io/aws-"
            "indexes/k2 for the description of the available options."
        ),
        "threads": (
            "Number of threads. Only applicable when building a custom database."
        ),
        "kmer_len": "K-mer length in bp/aa.",
        "minimizer_len": "Minimizer length in bp/aa.",
        "minimizer_spaces": (
            "Number of characters in minimizer that are ignored in comparisons."
        ),
        "no_masking": (
            "Avoid masking low-complexity sequences prior to "
            "building; masking requires dustmasker or segmasker "
            "to be installed in PATH."
        ),
        "max_db_size": (
            "Maximum number of bytes for Kraken 2 hash table; "
            "if the estimator determines more would normally be "
            "needed, the reference library will be downsampled to fit."
        ),
        "use_ftp": "Use FTP for downloading instead of RSYNC.",
        "load_factor": "Proportion of the hash table to be populated.",
        "fast_build": (
            "Do not require database to be deterministically "
            "built when using multiple threads. This is faster, "
            "but does introduce variability in minimizer/LCA pairs."
        ),
        "read_len": (
            "Ideal read lengths to be used while building the Bracken database."
        ),
    },
    output_descriptions={
        "kraken2_db": "Kraken2 database.",
        "bracken_db": "Bracken database.",
    },
    name="Build Kraken 2 database.",
    description=(
        "This method builds Kraken 2 and Bracken databases either (1) "
        "from provided DNA sequences to build a custom database, or "
        "(2) simply fetches pre-built versions from an online "
        "resource."
    ),
    citations=[citations["wood2019"], citations["lu2017"]],
)

plugin.methods.register_function(
    function=q2_annotate.kraken2.database.inspect_kraken2_db,
    inputs={"db": Kraken2DB},
    parameters={"threads": Int % Range(1, None)},
    outputs=[("report", Kraken2DBReport)],
    input_descriptions={
        "db": "The Kraken 2 database for which to generate the report."
    },
    parameter_descriptions={"threads": "The number of threads to use."},
    output_descriptions={"report": "The report of the supplied database."},
    name="Inspect a Kraken 2 database.",
    description=(
        "This method generates a report of identical format to those "
        "generated by classify_kraken2, with a slightly different "
        "interpretation. Instead of reporting the number of inputs "
        "classified to a taxon/clade, the report displays the number "
        "of minimizers mapped to each taxon/clade."
    ),
    citations=[citations["wood2019"]],
)

plugin.methods.register_function(
    function=q2_annotate.dereplication.dereplicate_mags,
    inputs={
        "mags": SampleData[MAGs],
        "distance_matrix": DistanceMatrix,
    },
    parameters={
        "threshold": Float % Range(0, 1, inclusive_end=True),
        "metadata": Metadata,
        "metadata_column": Str,
        "find_max": Bool,
    },
    outputs=[
        ("dereplicated_mags", FeatureData[MAG]),
        ("table", FeatureTable[PresenceAbsence]),
    ],
    input_descriptions={
        "mags": "MAGs to be dereplicated.",
        "distance_matrix": "Matrix of distances between MAGs.",
    },
    parameter_descriptions={
        "threshold": ("Similarity threshold required to consider two bins identical."),
        "metadata": "Metadata table.",
        "metadata_column": (
            "Name of the metadata column used to choose the "
            "most representative bins."
        ),
        "find_max": (
            "Set to True to choose the bin with the highest value in "
            "the metadata column. Set to False to choose the bin "
            "with the lowest value."
        ),
    },
    output_descriptions={
        "dereplicated_mags": "Dereplicated MAGs.",
        "table": "Mapping between MAGs and samples.",
    },
    name="Dereplicate MAGs from multiple samples.",
    description=(
        "This method dereplicates MAGs from multiple samples "
        "using distances between them found in the provided "
        "distance matrix. For each cluster of similar MAGs, "
        "the longest one will be selected as the representative. If "
        "metadata is given as input, the MAG with the "
        "highest or lowest value in the specified metadata column "
        'is chosen, depending on the parameter "find-max". '
        "If there are MAGs with identical values, the longer one is "
        "chosen. For example an artifact of type BUSCOResults can be "
        "passed as metadata, and the dereplication can be done by "
        'highest "completeness".'
    ),
    citations=[],
)

select_features_taxonomy_description = (
    "Output taxonomy. Infra-clade ranks are ignored unless if they are "
    "strain-level. Missing internal ranks are annotated by their next "
    "most specific rank, with the exception of k__Bacteria and k__Archaea, "
    "which match their domain name."
)

select_features_description = (
    "Convert a Kraken 2 report, which is an annotated NCBI taxonomy tree, "
    "into generic artifacts for downstream analyses."
)

plugin.methods.register_function(
    function=q2_annotate.kraken2.kraken2_to_features,
    inputs={"reports": SampleData[Kraken2Reports]},
    parameters={"coverage_threshold": Float % Range(0, 100, inclusive_end=True)},
    outputs=[
        ("table", FeatureTable[PresenceAbsence]),
        ("taxonomy", FeatureData[Taxonomy]),
    ],
    input_descriptions={"reports": "Per-sample Kraken 2 reports."},
    parameter_descriptions={
        "coverage_threshold": (
            "The minimum percent coverage required to produce a feature."
        )
    },
    output_descriptions={
        "table": (
            "A presence/absence table of selected features. The features "
            "are not of even ranks, but will be the most specific rank "
            "available."
        ),
        "taxonomy": select_features_taxonomy_description,
    },
    name="Select downstream features from Kraken 2.",
    description=select_features_description,
)

plugin.methods.register_function(
    function=q2_annotate.kraken2.kraken2_to_mag_features,
    inputs={
        "reports": FeatureData[Kraken2Reports % Properties("mags")],
        "outputs": FeatureData[Kraken2Outputs % Properties("mags")],
    },
    parameters={
        "coverage_threshold": Float % Range(0, 100, inclusive_end=True),
        # 'lca_mode': Str % Choices(['lca', 'majority'])
    },
    outputs=[("taxonomy", FeatureData[Taxonomy])],
    input_descriptions={
        "reports": "Per-sample Kraken 2 reports.",
        "outputs": "Per-sample Kraken 2 output files.",
    },
    parameter_descriptions={
        "coverage_threshold": (
            "The minimum percent coverage required to produce a feature."
        ),
        # 'lca_mode': 'The method used to determine the LCA of a MAG using '
        #             'taxonomic assignments of its contigs. '
    },
    output_descriptions={
        "taxonomy": select_features_taxonomy_description,
    },
    name="Select downstream MAG features from Kraken 2.",
    description=select_features_description,
)

plugin.methods.register_function(
    function=q2_annotate.eggnog.build_custom_diamond_db,
    inputs={
        "seqs": FeatureData[ProteinSequence],
        "taxonomy": ReferenceDB[NCBITaxonomy],
    },
    input_descriptions={
        "seqs": "Protein reference database.",
        "taxonomy": ("Reference taxonomy, needed to provide taxonomy features."),
    },
    outputs=[("db", ReferenceDB[Diamond])],
    output_descriptions={"db": "DIAMOND database."},
    parameters={
        "threads": Int % Range(1, None),
        "file_buffer_size": Int % Range(1, None),
        "ignore_warnings": Bool,
        "no_parse_seqids": Bool,
    },
    parameter_descriptions={
        "threads": "Number of CPU threads.",
        "file_buffer_size": "File buffer size in bytes.",
        "ignore_warnings": "Ignore warnings.",
        "no_parse_seqids": "Print raw seqids without parsing.",
    },
    name="Create a DIAMOND formatted reference database from a FASTA input file.",
    description=(
        "Creates an artifact containing a binary DIAMOND database "
        "file (ref_db.dmnd) from a protein reference database "
        "file in FASTA format."
    ),
    citations=[citations["buchfink_sensitive_2021"]],
    examples={"Minimum working example": ex.diamond_makedb},
)

plugin.methods.register_function(
    function=q2_annotate.eggnog.fetch_eggnog_db,
    inputs={},
    parameters={},
    outputs=[("db", ReferenceDB[Eggnog])],
    output_descriptions={"db": "eggNOG annotation database."},
    name=("Fetch the databases necessary to run the eggnog-annotate action."),
    description=(
        "Downloads EggNOG reference database using the "
        "`download_eggnog_data.py` script from eggNOG. Here, this "
        "script downloads 3 files and stores them in the output "
        "artifact. At least 80 GB of storage space is required to "
        "run this action."
    ),
    citations=[citations["huerta_cepas_eggnog_2019"]],
)

plugin.methods.register_function(
    function=q2_annotate.eggnog.fetch_diamond_db,
    inputs={},
    parameters={},
    outputs=[("db", ReferenceDB[Diamond])],
    output_descriptions={"db": "Complete Diamond reference database."},
    name=(
        "Fetch the complete Diamond database necessary to run the "
        "eggnog-diamond-search action."
    ),
    description=(
        "Downloads Diamond reference database. "
        "This action downloads 1 file (ref_db.dmnd). At least 18 GB "
        "of storage space is required to run this action."
    ),
    citations=[
        citations["buchfink_sensitive_2021"],
        citations["huerta_cepas_eggnog_2019"],
    ],
)

plugin.methods.register_function(
    function=q2_annotate.eggnog.fetch_eggnog_proteins,
    inputs={},
    parameters={},
    outputs=[("eggnog_proteins", ReferenceDB[EggnogProteinSequences])],
    output_descriptions={
        "eggnog_proteins": (
            "eggNOG database of protein sequences and "
            "their corresponding taxonomy information."
        )
    },
    name=("Fetch the databases necessary to run the build-eggnog-diamond-db action."),
    description=(
        "Downloads eggNOG proteome database. "
        "This script downloads 2 files "
        "(e5.proteomes.faa and e5.taxid_info.tsv) "
        "and creates and artifact with them. At least 18 GB of "
        "storage space is required to run this action."
    ),
    citations=[citations["huerta_cepas_eggnog_2019"]],
)


plugin.methods.register_function(
    function=q2_annotate.eggnog.fetch_ncbi_taxonomy,
    inputs={},
    parameters={},
    outputs=[("taxonomy", ReferenceDB[NCBITaxonomy])],
    output_descriptions={"taxonomy": "NCBI reference taxonomy."},
    name="Fetch NCBI reference taxonomy.",
    description=(
        "Downloads NCBI reference taxonomy from the NCBI FTP server. "
        "The resulting artifact is required by the "
        "build-custom-diamond-db action if one wishes to "
        "create a Diamond data base with taxonomy features. "
        "At least 30 GB of "
        "storage space is required to run this action."
    ),
    citations=[citations["NCBI"]],
)

plugin.methods.register_function(
    function=q2_annotate.eggnog.build_eggnog_diamond_db,
    inputs={
        "eggnog_proteins": ReferenceDB[EggnogProteinSequences],
    },
    input_descriptions={
        "eggnog_proteins": (
            "eggNOG database of protein sequences and "
            "their corresponding taxonomy information "
            "(generated through the `fetch-eggnog-proteins` "
            "action)."
        )
    },
    parameters={"taxon": Int % Range(2, 1579337)},
    parameter_descriptions={"taxon": "NCBI taxon ID number."},
    outputs=[("db", ReferenceDB[Diamond])],
    output_descriptions={
        "db": "Complete Diamond reference database for the specified taxon."
    },
    name="Create a DIAMOND formatted reference database for the specified taxon.",
    description=(
        "Creates a DIAMOND database which contains the protein "
        "sequences that belong to the specified taxon."
    ),
    citations=[
        citations["buchfink_sensitive_2021"],
        citations["huerta_cepas_eggnog_2019"],
    ],
)

plugin.pipelines.register_function(
    function=q2_annotate.eggnog.search_orthologs_diamond,
    inputs={
        "seqs": SampleData[Contigs] | SampleData[MAGs] | FeatureData[MAG],
        "db": ReferenceDB[Diamond],
    },
    parameters={"num_cpus": Int, "db_in_memory": Bool, **partition_params},
    input_descriptions={
        "seqs": "Sequences to be searched for hits using the Diamond Database",
        "db": "The filepath to an artifact containing the Diamond database",
    },
    parameter_descriptions={
        "num_cpus": ("Number of CPUs to utilize. '0' will use all available."),
        "db_in_memory": (
            "Read database into memory. The database can be very large, "
            "so this option should only be used on clusters or other "
            "machines with enough memory."
        ),
        **partition_param_descriptions,
    },
    outputs=[
        ("eggnog_hits", SampleData[Orthologs]),
        ("table", FeatureTable[Frequency]),
        ("loci", GenomeData[Loci]),
    ],
    name="Run eggNOG search using diamond aligner.",
    description=(
        "Use Diamond and eggNOG to align contig or MAG sequences "
        "against the Diamond database."
    ),
    citations=[
        citations["buchfink_sensitive_2021"],
        citations["huerta_cepas_eggnog_2019"],
    ],
)

plugin.pipelines.register_function(
    function=q2_annotate.eggnog.search_orthologs_hmmer,
    inputs={
        "seqs": SampleData[Contigs | MAGs] | FeatureData[MAG],
        "pressed_hmm_db": ProfileHMM[PressedProtein],
        "idmap": EggnogHmmerIdmap,
        "seed_alignments": GenomeData[Proteins],
    },
    parameters={"num_cpus": Int, "db_in_memory": Bool, **partition_params},
    input_descriptions={
        "seqs": "Sequences to be searched for hits.",
        "pressed_hmm_db": "Collection of profile HMMs in binary format and indexed.",
        "idmap": "List of protein families in `pressed_hmm_db`.",
        "seed_alignments": (
            "Seed alignments for the protein families in `pressed_hmm_db`."
        ),
    },
    parameter_descriptions={
        "num_cpus": (
            "Number of CPUs to utilize per partition. '0' will use all available."
        ),
        "db_in_memory": (
            "Read database into memory. The database can be very large, "
            "so this option should only be used on clusters or other "
            "machines with enough memory."
        ),
        **partition_param_descriptions,
    },
    outputs=[
        ("eggnog_hits", SampleData[Orthologs]),
        ("table", FeatureTable[Frequency]),
        ("loci", GenomeData[Loci]),
    ],
    name="Run eggNOG search using HMMER aligner.",
    description=(
        "This method uses HMMER to find possible target sequences "
        "to annotate with eggNOG-mapper."
    ),
    citations=[
        citations["noauthor_hmmer_nodate"],
        citations["huerta_cepas_eggnog_2019"],
    ],
)

plugin.methods.register_function(
    function=q2_annotate.eggnog._eggnog_diamond_search,
    inputs={
        "seqs": SampleData[Contigs] | SampleData[MAGs] | FeatureData[MAG],
        "db": ReferenceDB[Diamond],
    },
    parameters={"num_cpus": Int, "db_in_memory": Bool},
    input_descriptions={
        "seqs": "Sequences to be searched for ortholog hits.",
        "db": "Diamond database.",
    },
    parameter_descriptions={
        "num_cpus": ("Number of CPUs to utilize. '0' will use all available."),
        "db_in_memory": (
            "Read database into memory. The database can be very large, "
            "so this option should only be used on clusters or other "
            "machines with enough memory."
        ),
    },
    outputs=[
        ("eggnog_hits", SampleData[Orthologs]),
        ("table", FeatureTable[Frequency]),
        ("loci", GenomeData[Loci]),
    ],
    output_descriptions={
        "eggnog_hits": (
            "BLAST6-like table(s) describing the identified "
            "orthologs. One table per sample or MAG in the input."
        ),
        "table": "Feature table with counts of orthologs per sample/MAG.",
        "loci": "Loci of the identified orthologs.",
    },
    name="Run eggNOG search using Diamond aligner.",
    description=(
        "This method performs the steps by which we find our "
        "possible target sequences to annotate using the Diamond "
        "search functionality from the eggnog `emapper.py` script."
    ),
    citations=[
        citations["buchfink_sensitive_2021"],
        citations["huerta_cepas_eggnog_2019"],
    ],
)

plugin.methods.register_function(
    function=q2_annotate.eggnog._eggnog_hmmer_search,
    inputs={
        "seqs": SampleData[Contigs] | SampleData[MAGs] | FeatureData[MAG],
        "idmap": EggnogHmmerIdmap,
        "pressed_hmm_db": ProfileHMM[PressedProtein],
        "seed_alignments": GenomeData[Proteins],
    },
    parameters={
        "num_cpus": Int,
        "db_in_memory": Bool,
    },
    input_descriptions={
        "seqs": "Sequences to be searched for hits.",
        "idmap": "List of protein families in `pressed_hmm_db`.",
        "pressed_hmm_db": "Collection of Profile HMMs in binary format and indexed.",
        "seed_alignments": (
            "Seed alignments for the protein families in `pressed_hmm_db`."
        ),
    },
    parameter_descriptions={
        "num_cpus": (
            "Number of CPUs to utilize per partition. '0' will use all available."
        ),
        "db_in_memory": (
            "Read database into memory. The database can be very large, "
            "so this option should only be used on clusters or other "
            "machines with enough memory."
        ),
    },
    outputs=[
        ("eggnog_hits", SampleData[Orthologs]),
        ("table", FeatureTable[Frequency]),
        ("loci", GenomeData[Loci]),
    ],
    output_descriptions={
        "eggnog_hits": (
            "BLAST6-like table(s) describing the identified "
            "orthologs. One table per sample or MAG in the input."
        ),
        "table": "Feature table with counts of orthologs per sample/MAG.",
        "loci": "Loci of the identified orthologs.",
    },
    name="Run eggNOG search using HMMER aligner.",
    description=(
        "This method performs the steps by which we find our "
        "possible target sequences to annotate using the "
        "HMMER search functionality from the eggnog `emapper.py` script."
    ),
    citations=[
        citations["buchfink_sensitive_2021"],
        citations["huerta_cepas_eggnog_2019"],
    ],
)

plugin.methods.register_function(
    function=q2_annotate.eggnog._eggnog_feature_table,
    inputs={"seed_orthologs": SampleData[Orthologs]},
    parameters={},
    input_descriptions={
        "seed_orthologs": ("Sequence data to be turned into an eggnog feature table.")
    },
    parameter_descriptions={},
    outputs=[("table", FeatureTable[Frequency])],
    name="Create an eggnog table.",
    description="Create an eggnog table.",
)

plugin.pipelines.register_function(
    function=q2_annotate.eggnog.map_eggnog,
    inputs={
        "eggnog_hits": SampleData[Orthologs],
        "db": ReferenceDB[Eggnog],
    },
    input_descriptions={
        "eggnog_hits": ("BLAST6-like table(s) describing the identified orthologs."),
        "db": "eggNOG annotation database.",
    },
    parameters={
        "db_in_memory": Bool,
        "num_cpus": Int % Range(0, None),
        **partition_params,
    },
    parameter_descriptions={
        "db_in_memory": (
            "Read eggnog database into memory. The eggnog database is very large "
            "(>44GB), so this option should only be used on clusters or other "
            "machines with enough memory."
        ),
        "num_cpus": ("Number of CPUs to utilize. '0' will use all available."),
        **partition_param_descriptions,
    },
    outputs=[("ortholog_annotations", GenomeData[NOG])],
    output_descriptions={"ortholog_annotations": "Annotated hits."},
    name="Annotate orthologs against eggNOG database.",
    description="Apply eggnog mapper to annotate seed orthologs.",
    citations=[citations["huerta_cepas_eggnog_2019"]],
)

plugin.methods.register_function(
    function=q2_annotate.eggnog._eggnog_annotate,
    inputs={
        "eggnog_hits": SampleData[Orthologs],
        "db": ReferenceDB[Eggnog],
    },
    parameters={"db_in_memory": Bool, "num_cpus": Int % Range(0, None)},
    parameter_descriptions={
        "db_in_memory": (
            "Read eggnog database into memory. The eggNOG database is very large "
            "(>44GB), so this option should only be used on clusters or other "
            "machines with enough memory."
        ),
        "num_cpus": ("Number of CPUs to utilize. '0' will use all available."),
    },
    outputs=[("ortholog_annotations", GenomeData[NOG])],
    name="Annotate orthologs against eggNOG database.",
    description="Apply eggnog mapper to annotate seed orthologs.",
    citations=[citations["huerta_cepas_eggnog_2019"]],
)

busco_params = {
    "mode": Str % Choices(["genome"]),
    "lineage_dataset": Str,
    "augustus": Bool,
    "augustus_parameters": Str,
    "augustus_species": Str,
    "auto_lineage": Bool,
    "auto_lineage_euk": Bool,
    "auto_lineage_prok": Bool,
    "cpu": Int % Range(1, None),
    "contig_break": Int % Range(0, None),
    "evalue": Float % Range(0, None, inclusive_start=False),
    "limit": Int % Range(1, 20),
    "long": Bool,
    "metaeuk_parameters": Str,
    "metaeuk_rerun_parameters": Str,
    "miniprot": Bool,
    "additional_metrics": Bool,
}
busco_param_descriptions = {
    "mode": (
        "Specify which BUSCO analysis mode to run."
        "Currently only the 'genome' option is supported, "
        "for genome assemblies. In the future modes for transcriptome "
        "assemblies and for annotated gene sets (proteins) will be made "
        "available."
    ),
    "lineage_dataset": (
        "Specify the name of the BUSCO lineage to be used. "
        "To see all possible options run `busco --list-datasets`."
    ),
    "augustus": "Use augustus gene predictor for eukaryote runs.",
    "augustus_parameters": (
        "Pass additional arguments to Augustus. All arguments should be contained "
        "within a single string with no white space, with each argument "
        "separated by a comma. Example: '--PARAM1=VALUE1,--PARAM2=VALUE2'."
    ),
    "augustus_species": "Specify a species for Augustus training.",
    "auto_lineage": "Run auto-lineage to find optimum lineage path.",
    "auto_lineage_euk": (
        "Run auto-placement just on eukaryote tree to find optimum lineage path."
    ),
    "auto_lineage_prok": (
        "Run auto-lineage just on non-eukaryote trees to find optimum lineage path."
    ),
    "cpu": "Specify the number (N=integer) of threads/cores to use.",
    "contig_break": (
        "Number of contiguous Ns to signify a break between contigs. "
        "See https://gitlab.com/ezlab/busco/-/issues/691 for a "
        "more detailed explanation."
    ),
    "evalue": ("E-value cutoff for BLAST searches. Allowed formats, 0.001 or 1e-03."),
    "limit": (
        "How many candidate regions (contig or transcript) to consider per BUSCO."
    ),
    "long": (
        "Optimization Augustus self-training mode (Default: Off); "
        "adds considerably to the run time, "
        "but can improve results for some non-model organisms."
    ),
    "metaeuk_parameters": (
        "Pass additional arguments to Metaeuk for the first run. All arguments "
        "should be contained within a single string with no white space, with each "
        "argument separated by a comma. Example: `--PARAM1=VALUE1,--PARAM2=VALUE2`."
    ),
    "metaeuk_rerun_parameters": (
        "Pass additional arguments to Metaeuk for the second run. All arguments "
        "should be contained within a single string with no white space, with "
        "each argument separated by a comma. Example: "
        "`--PARAM1=VALUE1,--PARAM2=VALUE2`."
    ),
    "miniprot": "Use miniprot gene predictor for eukaryote runs.",
    "additional_metrics": (
        "Adds completeness and contamination values to the BUSCO "
        "report. Check here for documentation: https://github.com/"
        "metashot/busco?tab=readme-ov-file#documetation"
    ),
}


plugin.methods.register_function(
    function=q2_annotate.busco.collate_busco_results,
    inputs={"results": List[BUSCOResults]},
    parameters={},
    outputs={"collated_results": BUSCOResults},
    name="Collate BUSCO results.",
    description="Collates BUSCO results.",
)

plugin.visualizers.register_function(
    function=q2_annotate.busco._visualize_busco,
    inputs={
        "results": BUSCOResults,
    },
    parameters={},
    input_descriptions={
        "results": "BUSCO results table.",
    },
    parameter_descriptions={},
    name="Visualize BUSCO results.",
    description=("This method generates a visualization from the BUSCO results table."),
    citations=[citations["manni_busco_2021"]],
)

plugin.methods.register_function(
    function=q2_annotate.busco._evaluate_busco,
<<<<<<< HEAD
    inputs={
        "bins": SampleData[MAGs] | FeatureData[MAG],
        "unbinned_contigs": SampleData[Contigs],  ### NEW add unbinned SampleData[Contigs % Properties('unbinned')]
        "busco_db": i_busco_db
    },
=======
    inputs={"mags": SampleData[MAGs] | FeatureData[MAG], "db": ReferenceDB[BUSCO]},
>>>>>>> 37844c5f
    parameters=busco_params,
    outputs={"results": BUSCOResults},
    input_descriptions={"mags": "MAGs to be analyzed.", "db": "BUSCO database."},
    parameter_descriptions=busco_param_descriptions,
    output_descriptions={"results": "BUSCO result table."},
    name="Evaluate quality of the generated MAGs using BUSCO.",
    description=(
        "This method uses BUSCO to assess the quality of assembled MAGs "
        "and generates a table summarizing the results."
    ),
    citations=[citations["manni_busco_2021"]],
)

plugin.pipelines.register_function(
    function=q2_annotate.busco.evaluate_busco,
<<<<<<< HEAD
    inputs={
        "bins": SampleData[MAGs] | FeatureData[MAG],
        "unbinned_contigs": SampleData[Contigs],  ### NEW add unbinned why % ??
        "busco_db": i_busco_db
    },
=======
    inputs={"mags": SampleData[MAGs] | FeatureData[MAG], "db": ReferenceDB[BUSCO]},
>>>>>>> 37844c5f
    parameters={**busco_params, **partition_params},
    outputs={"results": BUSCOResults, "visualization": Visualization},
    input_descriptions={"mags": "MAGs to be analyzed.", "db": "BUSCO database."},
    parameter_descriptions={**busco_param_descriptions, **partition_param_descriptions},
    output_descriptions={
        "results": "BUSCO result table.",
        "visualization": "Visualization of the BUSCO results.",
    },
    name="Evaluate quality of the generated MAGs using BUSCO.",
    description=(
        "This method uses BUSCO to assess the quality of assembled "
        "MAGs and generates a table summarizing the results."
    ),
    citations=[citations["manni_busco_2021"]],
)

plugin.methods.register_function(
    function=q2_annotate.prodigal.predict_genes_prodigal,
    inputs={"seqs": FeatureData[MAG] | SampleData[MAGs] | SampleData[Contigs]},
    input_descriptions={
        "seqs": "MAGs or contigs for which one wishes to predict genes."
    },
    parameters={
        "translation_table_number": Str
        % Choices(
            [
                "1",
                "2",
                "3",
                "4",
                "5",
                "6",
                "9",
                "10",
                "11",
                "12",
                "13",
                "14",
                "15",
                "16",
                "21",
                "22",
                "23",
                "24",
                "25",
            ]
        )
    },
    parameter_descriptions={
        "translation_table_number": (
            "Translation table to be used to translate genes into sequences of "
            "amino acids. See https://www.ncbi.nlm.nih.gov/Taxonomy/Utils/"
            "wprintgc.cgi for reference."
        )
    },
    outputs=[
        ("loci", GenomeData[Loci]),
        ("genes", GenomeData[Genes]),
        ("proteins", GenomeData[Proteins]),
    ],
    output_descriptions={
        "loci": (
            "Gene coordinates files (one per MAG or sample) listing the "
            "location of each predicted gene as well as some additional "
            "scoring information."
        ),
        "genes": (
            "Fasta files (one per MAG or sample) with the nucleotide "
            "sequences of the predicted genes."
        ),
        "proteins": (
            "Fasta files (one per MAG or sample) with the protein "
            "translation of the predicted genes."
        ),
    },
    name="Predict gene sequences from MAGs or contigs using Prodigal.",
    description=(
        "Prodigal (PROkaryotic DYnamic programming Gene-finding ALgorithm), "
        "a gene prediction algorithm designed for improved gene structure "
        "prediction, translation initiation site recognition, and reduced "
        "false positives in bacterial and archaeal genomes."
    ),
    citations=[citations["hyatt_prodigal_2010"]],
)

plugin.methods.register_function(
    function=q2_annotate.kaiju.fetch_kaiju_db,
    inputs={},
    parameters={
        "database_type": Str
        % Choices(
            [
                "nr",
                "nr_euk",
                "refseq",
                "refseq_ref",
                "refseq_nr",
                "fungi",
                "viruses",
                "plasmids",
                "progenomes",
                "rvdb",
            ]
        ),
    },
    outputs=[
        ("db", KaijuDB),
    ],
    input_descriptions={},
    parameter_descriptions={
        "database_type": (
            "Type of database to be downloaded. For more information on available "
            "types please see the list on Kaiju's web server: https://bioinformatics"
            "-centre.github.io/kaiju/downloads.html"
        ),
    },
    output_descriptions={"db": "Kaiju database."},
    name="Fetch Kaiju database.",
    description=(
        "This method fetches the latest Kaiju database from Kaiju's web server."
    ),
    citations=[citations["menzel2016"]],
)

kaiju_params = {
    "z": Int % Range(1, None),
    "a": Str % Choices(["greedy", "mem"]),
    "e": Int % Range(1, None),
    "m": Int % Range(1, None),
    "s": Int % Range(1, None),
    "evalue": Float % Range(0, 1),
    "x": Bool,
    "r": Str % Choices(["phylum", "class", "order", "family", "genus", "species"]),
    "c": Float % Range(0, 100, inclusive_start=True),
    "exp": Bool,
    "u": Bool,
}
kaiju_param_descriptions = {
    "z": "Number of threads.",
    "a": "Run mode.",
    "e": "Number of mismatches allowed in Greedy mode.",
    "m": "Minimum match length.",
    "s": "Minimum match score in Greedy mode.",
    "evalue": "Minimum E-value in Greedy mode.",
    "x": "Enable SEG low complexity filter.",
    "r": "Taxonomic rank.",
    "c": (
        "Minimum required number or fraction of reads for "
        "the taxon (except viruses) to be reported."
    ),
    "exp": (
        "Expand viruses, which are always shown as full "
        "taxon path and read counts are not summarized in "
        "higher taxonomic levels."
    ),
    "u": (
        "Do not count unclassified reads for the total reads "
        "when calculating percentages for classified reads."
    ),
}

plugin.methods.register_function(
    function=q2_annotate.kaiju._classify_kaiju,
    inputs={
        "seqs": SampleData[
            SequencesWithQuality
            | PairedEndSequencesWithQuality
            | JoinedSequencesWithQuality
        ]
        | SampleData[Contigs],
        "db": KaijuDB,
    },
    parameters=kaiju_params,
    outputs=[
        ("abundances", FeatureTable[Frequency]),
        ("taxonomy", FeatureData[Taxonomy]),
    ],
    input_descriptions={
        "seqs": "Sequences to be classified.",
        "db": "Kaiju database.",
    },
    parameter_descriptions=kaiju_param_descriptions,
    output_descriptions={
        "abundances": "Sequence abundances.",
        "taxonomy": "Linked taxonomy.",
    },
    name="Classify sequences using Kaiju.",
    description=(
        "This method uses Kaiju to perform taxonomic classification "
        "of DNA sequence reads or contigs."
    ),
    citations=[citations["menzel2016"]],
)

plugin.pipelines.register_function(
    function=q2_annotate.kaiju.classify_kaiju,
    inputs={
        "seqs": SampleData[
            SequencesWithQuality
            | PairedEndSequencesWithQuality
            | JoinedSequencesWithQuality
        ]
        | SampleData[Contigs],
        "db": KaijuDB,
    },
    parameters={**kaiju_params, **partition_params},
    outputs=[
        ("abundances", FeatureTable[Frequency]),
        ("taxonomy", FeatureData[Taxonomy]),
    ],
    input_descriptions={
        "seqs": "Sequences to be classified.",
        "db": "Kaiju database.",
    },
    parameter_descriptions={**kaiju_param_descriptions, **partition_param_descriptions},
    output_descriptions={
        "abundances": "Sequence abundances.",
        "taxonomy": "Linked taxonomy.",
    },
    name="Classify sequences using Kaiju.",
    description="This method uses Kaiju to perform taxonomic classification.",
    citations=[citations["menzel2016"]],
)

plugin.methods.register_function(
    function=q2_annotate.busco.fetch_busco_db,
    inputs={},
    outputs=[("db", ReferenceDB[BUSCO])],
    output_descriptions={"db": "BUSCO database for the specified lineages."},
    parameters={
        "lineages": List[Str],
    },
    parameter_descriptions={
        "lineages": (
            "Lineages to be included in the database. Can be any "
            "valid BUSCO lineage or any of the following: 'all' "
            "(for all lineages), 'prokaryota', 'eukaryota', 'virus'."
        ),
    },
    name="Download BUSCO database.",
    description=(
        "Downloads BUSCO database for the specified lineage. "
        "Output can be used to run BUSCO with the 'evaluate-busco' "
        "action."
    ),
    citations=[citations["manni_busco_2021"]],
)

plugin.methods.register_function(
    function=q2_annotate._utils.get_feature_lengths,
    inputs={
        "features": FeatureData[MAG | Sequence] | SampleData[MAGs | Contigs],
    },
    parameters={},
    outputs=[("lengths", FeatureData[SequenceCharacteristics % Properties("length")])],
    input_descriptions={"features": "Features to get lengths for."},
    parameter_descriptions={},
    output_descriptions={
        "lengths": "Feature lengths.",
    },
    name="Get feature lengths.",
    description="This method extract lengths for the provided feature set.",
    citations=[],
)

filter_mags_params = {
    "metadata": Metadata,
    "where": Str,
    "exclude_ids": Bool,
}
filter_contigs_param_descriptions = {
    "metadata": (
        "Sample metadata indicating which MAG ids to filter. "
        "The optional `where` parameter may be used to filter ids "
        "based on specified conditions in the metadata. The "
        "optional `exclude_ids` parameter may be used to exclude "
        "the ids specified in the metadata from the filter."
    ),
    "where": (
        "Optional SQLite WHERE clause specifying MAG metadata "
        "criteria that must be met to be included in the filtered "
        "data. If not provided, all MAGs in `metadata` that are "
        "also in the MAG data will be retained."
    ),
    "exclude_ids": (
        "Defaults to False. If True, the MAGs selected by "
        "the `metadata` and optional `where` parameter will be "
        "excluded from the filtered data."
    ),
}

plugin.methods.register_function(
    function=q2_annotate.filtering.filter_derep_mags,
    inputs={"mags": FeatureData[MAG]},
    parameters=filter_mags_params,
    outputs={"filtered_mags": FeatureData[MAG]},
    input_descriptions={"mags": "Dereplicated MAGs to filter."},
    parameter_descriptions=filter_contigs_param_descriptions,
    name="Filter dereplicated MAGs.",
    description="Filter dereplicated MAGs based on metadata.",
)

plugin.methods.register_function(
    function=q2_annotate.filtering.filter_mags,
    inputs={"mags": SampleData[MAGs]},
    parameters={
        **filter_mags_params,
        "on": Str % Choices(["sample", "mag"]),
    },
    outputs={"filtered_mags": SampleData[MAGs]},
    input_descriptions={"mags": "MAGs to filter."},
    parameter_descriptions={
        **filter_contigs_param_descriptions,
        "on": "Whether to filter based on sample or MAG metadata.",
    },
    name="Filter MAGs.",
    description="Filter MAGs based on metadata.",
)

plugin.methods.register_function(
    function=q2_annotate.eggnog.fetch_eggnog_hmmer_db,
    inputs={},
    parameters={"taxon_id": Int % Range(2, None)},
    parameter_descriptions={"taxon_id": "Taxon ID number."},
    outputs=[
        ("idmap", EggnogHmmerIdmap % Properties("eggnog")),
        ("hmm_db", ProfileHMM[MultipleProtein] % Properties("eggnog")),
        ("pressed_hmm_db", ProfileHMM[PressedProtein] % Properties("eggnog")),
        ("seed_alignments", GenomeData[Proteins] % Properties("eggnog")),
    ],
    output_descriptions={
        "idmap": "List of protein families in `hmm_db`.",
        "hmm_db": "Collection of Profile HMMs.",
        "pressed_hmm_db": ("Collection of Profile HMMs in binary format and indexed."),
        "seed_alignments": ("Seed alignments for the protein families in `hmm_db`."),
    },
    name=(
        "Fetch the taxon specific database necessary to run the "
        "eggnog-hmmer-search action."
    ),
    description="Downloads Profile HMM database for the specified taxon.",
    citations=[
        citations["huerta_cepas_eggnog_2019"],
        citations["noauthor_hmmer_nodate"],
    ],
)

I_reads, O_reads = TypeMap(
    {
        SampleData[SequencesWithQuality]: SampleData[SequencesWithQuality],
        SampleData[PairedEndSequencesWithQuality]: SampleData[
            PairedEndSequencesWithQuality
        ],
    }
)

plugin.pipelines.register_function(
    function=q2_annotate.filtering.construct_pangenome_index,
    inputs={},
    parameters={"threads": Threads},
    outputs=[("index", Bowtie2Index)],
    input_descriptions={},
    parameter_descriptions={
        "threads": "Number of threads to use when building the index."
    },
    output_descriptions={"index": "Generated combined human reference index."},
    name="Construct the human pangenome index.",
    description=(
        "This method generates a Bowtie2 index for the combined human "
        "GRCh38 reference genome and the draft human pangenome."
    ),
    citations=[],
)

plugin.pipelines.register_function(
    function=q2_annotate.filtering.filter_reads_pangenome,
    inputs={"reads": I_reads, "index": Bowtie2Index},
    parameters={
        "threads": Threads,
        **{
            k: v
            for (k, v) in filter_parameters.items()
            if k not in ["exclude_seqs", "n_threads"]
        },
    },
    outputs=[("filtered_reads", O_reads), ("reference_index", Bowtie2Index)],
    input_descriptions={
        "reads": "Reads to be filtered against the human genome.",
        "index": (
            "Bowtie2 index of the reference human genome. If not "
            "provided, an index combined from the reference GRCh38 "
            "human genome and the human pangenome will be generated."
        ),
    },
    parameter_descriptions={
        "threads": "Number of threads to use for indexing and read filtering.",
        **{
            k: v
            for (k, v) in filter_parameter_descriptions.items()
            if k not in ["exclude_seqs", "n_threads"]
        },
    },
    output_descriptions={
        "filtered_reads": ("Original reads without the contaminating human reads."),
        "reference_index": (
            "Generated combined human reference index. If an "
            "index was provided as an input, it will be "
            "returned here instead."
        ),
    },
    name="Remove contaminating human reads.",
    description=(
        "Generates a Bowtie2 index fo the combined human "
        "GRCh38 reference genome and the draft human pangenome, and"
        "uses that index to remove the contaminating human reads from "
        "the reads provided as input."
    ),
    citations=[],
)

M_abundance_in, P_abundance_out = TypeMap(
    {
        Str % Choices(["rpkm"]): Properties("rpkm"),
        Str % Choices(["tpm"]): Properties("tpm"),
    }
)

plugin.methods.register_function(
    function=q2_annotate.abundance.estimate_abundance,
    inputs={
        "alignment_maps": FeatureData[AlignmentMap] | SampleData[AlignmentMap],
        "feature_lengths": FeatureData[SequenceCharacteristics % Properties("length")],
    },
    parameters={
        "metric": M_abundance_in,
        "min_mapq": Int % Range(0, 255),
        "min_query_len": Int % Range(0, None),
        "min_base_quality": Int % Range(0, None),
        "min_read_len": Int % Range(0, None),
        "threads": Int % Range(1, None),
    },
    outputs=[
        ("abundances", FeatureTable[Frequency % P_abundance_out]),
    ],
    input_descriptions={
        "alignment_maps": (
            "Bowtie2 alignment maps between reads and features "
            "for which the abundance should be estimated."
        ),
        "feature_lengths": "Table containing length of every feature (MAG/contig).",
    },
    parameter_descriptions={
        "metric": "Metric to be used as a proxy of feature abundance.",
        "min_mapq": "Minimum mapping quality.",
        "min_query_len": "Minimum query length.",
        "min_base_quality": "Minimum base quality.",
        "min_read_len": "Minimum read length.",
        "threads": "Number of threads to pass to samtools.",
    },
    output_descriptions={
        "abundances": "Feature abundances.",
    },
    name="Estimate feature (MAG/contig) abundance.",
    description=(
        "This method estimates MAG/contig abundances by mapping the "
        "reads to them and calculating respective metric values"
        "which are then used as a proxy for the frequency."
    ),
    citations=[],
)

plugin.methods.register_function(
    function=q2_annotate.eggnog.annotation.extract_annotations,
    inputs={
        "ortholog_annotations": GenomeData[NOG],
    },
    parameters={
        "annotation": Str
        % Choices(
            [
                "cog",
                "caz",
                "kegg_ko",
                "kegg_pathway",
                "kegg_reaction",
                "kegg_module",
                "brite",
                "ec",
            ]
        ),
        "max_evalue": Float % Range(0, None),
        "min_score": Float % Range(0, None),
    },
    outputs=[("annotation_frequency", FeatureTable[Frequency])],
    input_descriptions={"ortholog_annotations": "Ortholog annotations."},
    parameter_descriptions={"annotation": "Annotation to extract."},
    output_descriptions={
        "annotation_frequency": ("Feature table with frequency of each annotation."),
    },
    name="Extract annotation frequencies from all annotations.",
    description=(
        "This method extract a specific annotation from the table "
        "generated by EggNOG and calculates its frequencies across "
        "all MAGs."
    ),
    citations=[],
)

multiply_input_descriptions = {
    "table1": "First feature table.",
    "table2": "Second feature table with matching dimension.",
}
multiply_output_descriptions = {
    "result_table": (
        "Feature table with the dot product of the two original tables. "
        "The table will have a shape of (M x N) where M is the number of "
        "rows from table1 and N is number of columns from table2."
    ),
}

plugin.methods.register_function(
    function=q2_annotate._utils._multiply_tables,
    inputs={"table1": FeatureTable[Frequency], "table2": FeatureTable[Frequency]},
    parameters={},
    outputs=[
        ("result_table", FeatureTable[Frequency]),
    ],
    input_descriptions=multiply_input_descriptions,
    parameter_descriptions={},
    output_descriptions=multiply_output_descriptions,
    name="Multiply two feature tables.",
    description=(
        "Calculates the dot product of two feature tables with matching dimensions. "
        "If table 1 has shape (M x N) and table 2 has shape (N x P), the resulting "
        "table will have shape (M x P). Note that the tables must be identical "
        "in the N dimension."
    ),
    citations=[],
)

I_multiply_pa_table1, I_multiply_pa_table2, O_multiply_pa = TypeMap(
    {
        (FeatureTable[PresenceAbsence], FeatureTable[Frequency]): FeatureTable[
            PresenceAbsence
        ],
        (FeatureTable[PresenceAbsence], FeatureTable[RelativeFrequency]): FeatureTable[
            PresenceAbsence
        ],
        (FeatureTable[PresenceAbsence], FeatureTable[PresenceAbsence]): FeatureTable[
            PresenceAbsence
        ],
        (FeatureTable[Frequency], FeatureTable[PresenceAbsence]): FeatureTable[
            PresenceAbsence
        ],
        (FeatureTable[RelativeFrequency], FeatureTable[PresenceAbsence]): FeatureTable[
            PresenceAbsence
        ],
    }
)

plugin.methods.register_function(
    function=q2_annotate._utils._multiply_tables_pa,
    inputs={"table1": I_multiply_pa_table1, "table2": I_multiply_pa_table2},
    parameters={},
    outputs=[
        ("result_table", O_multiply_pa),
    ],
    input_descriptions=multiply_input_descriptions,
    parameter_descriptions={},
    output_descriptions=multiply_output_descriptions,
    name="Multiply two feature tables.",
    description=(
        "Calculates the dot product of two feature tables with matching dimensions. "
        "If table 1 has shape (M x N) and table 2 has shape (N x P), the resulting "
        "table will have shape (M x P). Note that the tables must be identical "
        "in the N dimension."
    ),
    citations=[],
)

I_multiply_rel_table1, I_multiply_rel_table2, O_multiply_rel = TypeMap(
    {
        (FeatureTable[RelativeFrequency], FeatureTable[Frequency]): FeatureTable[
            PresenceAbsence
        ],
        (FeatureTable[Frequency], FeatureTable[RelativeFrequency]): FeatureTable[
            RelativeFrequency
        ],
        (
            FeatureTable[RelativeFrequency],
            FeatureTable[RelativeFrequency],
        ): FeatureTable[RelativeFrequency],
    }
)

plugin.methods.register_function(
    function=q2_annotate._utils._multiply_tables_relative,
    inputs={"table1": I_multiply_rel_table1, "table2": I_multiply_rel_table2},
    parameters={},
    outputs=[
        ("result_table", O_multiply_rel),
    ],
    input_descriptions=multiply_input_descriptions,
    parameter_descriptions={},
    output_descriptions=multiply_output_descriptions,
    name="Multiply two feature tables.",
    description=(
        "Calculates the dot product of two feature tables with matching dimensions. "
        "If table 1 has shape (M x N) and table 2 has shape (N x P), the resulting "
        "table will have shape (M x P). Note that the tables must be identical "
        "in the N dimension."
    ),
    citations=[],
)

I_multiply_table1, I_multiply_table2, O_multiply = TypeMap(
    {
        (FeatureTable[Frequency], FeatureTable[Frequency]): FeatureTable[Frequency],
        (FeatureTable[PresenceAbsence], FeatureTable[Frequency]): FeatureTable[
            PresenceAbsence
        ],
        (FeatureTable[PresenceAbsence], FeatureTable[RelativeFrequency]): FeatureTable[
            PresenceAbsence
        ],
        (FeatureTable[PresenceAbsence], FeatureTable[PresenceAbsence]): FeatureTable[
            PresenceAbsence
        ],
        (FeatureTable[Frequency], FeatureTable[PresenceAbsence]): FeatureTable[
            PresenceAbsence
        ],
        (FeatureTable[RelativeFrequency], FeatureTable[PresenceAbsence]): FeatureTable[
            PresenceAbsence
        ],
        (FeatureTable[Frequency], FeatureTable[RelativeFrequency]): FeatureTable[
            RelativeFrequency
        ],
        (FeatureTable[RelativeFrequency], FeatureTable[Frequency]): FeatureTable[
            RelativeFrequency
        ],
        (
            FeatureTable[RelativeFrequency],
            FeatureTable[RelativeFrequency],
        ): FeatureTable[RelativeFrequency],
    }
)

plugin.pipelines.register_function(
    function=q2_annotate._utils.multiply_tables,
    inputs={
        "table1": I_multiply_table1,
        "table2": I_multiply_table2,
    },
    parameters={},
    outputs=[("result_table", O_multiply)],
    input_descriptions={
        "table1": "First feature table.",
        "table2": "Second feature table with matching dimension.",
    },
    parameter_descriptions={},
    output_descriptions={
        "result_table": (
            "Feature table with the dot product of the two original tables. "
            "The table will have the shape of (M x N) where M is the number "
            "of rows from table1 and N is number of columns from table2."
        ),
    },
    name="Multiply two feature tables.",
    description=(
        "Calculates the dot product of two feature tables with "
        "matching dimensions. If table 1 has shape (M x N) and table "
        "2 has shape (N x P), the resulting table will have shape "
        "(M x P). Note that the tables must be identical in the N dimension."
    ),
    citations=[],
)


TMR = TypeMatch(
    [
        SampleData[Kraken2Reports % Properties("reads")],
        SampleData[Kraken2Reports % Properties("contigs")],
        SampleData[Kraken2Reports % Properties("mags")],
        FeatureData[Kraken2Reports % Properties("mags")],
    ]
)
TMO = TypeMatch(
    [
        SampleData[Kraken2Outputs % Properties("reads")],
        SampleData[Kraken2Outputs % Properties("contigs")],
        SampleData[Kraken2Outputs % Properties("mags")],
        FeatureData[Kraken2Outputs % Properties("mags")],
    ]
)


plugin.methods.register_function(
    function=q2_annotate.kraken2._filter_kraken2_reports_by_abundance,
    inputs={
        "reports": TMR,
    },
    parameters={
        "abundance_threshold": Float % Range(0, 1, inclusive_end=True),
        "remove_empty": Bool,
    },
    outputs=[("filtered_reports", TMR)],
    input_descriptions={
        "reports": "The kraken2 reports to filter by relative abundance."
    },
    parameter_descriptions={
        "abundance_threshold": (
            "A proportion between 0 and 1 representing the minimum relative "
            "abundance (by *classified* read count) that a taxon must have to "
            "be retained in the filtered report."
        ),
        "remove_empty": (
            "If True, reports with only unclassified reads "
            "remaining will be removed from the filtered data."
        ),
    },
    output_descriptions={
        "filtered_reports": "The relative abundance-filtered kraken2 reports"
    },
    name="Filter kraken2 reports by relative abundance.",
    description=(
        "Filters kraken2 reports on a per-taxon basis by relative abundance "
        "(relative frequency). Useful for removing suspected spurious "
        "classifications."
    ),
    citations=[],
)

filter_kraken2_results_param_desc = {
    "metadata": (
        "Metadata indicating which IDs to filter. The optional "
        "`where` parameter may be used to filter IDs based on "
        "specified conditions in the metadata. The optional "
        "`exclude_ids` parameter may be used to exclude the IDs "
        "specified in the metadata from the filter."
    ),
    "where": (
        "Optional SQLite WHERE clause specifying metadata criteria that "
        "must be met to be included in the filtered data. If not "
        "provided, all IDs in `metadata` that are also in the data will "
        "be retained."
    ),
    "exclude_ids": (
        "If True, the samples selected by the `metadata` and "
        "optional `where` parameter will be excluded from the "
        "filtered data."
    ),
    "remove_empty": (
        "If True, reports with only unclassified reads will be "
        "removed from the filtered data. Reports containing "
        "sequences classified only as root will also be removed."
    ),
}

plugin.methods.register_function(
    function=q2_annotate.kraken2._filter_kraken2_results_by_metadata,
    inputs={
        "reports": TMR,
        "outputs": TMO,
    },
    parameters={
        "metadata": Metadata,
        "where": Str,
        "exclude_ids": Bool,
        "remove_empty": Bool,
    },
    outputs={
        "filtered_reports": TMR,
        "filtered_outputs": TMO,
    },
    input_descriptions={
        "reports": "The Kraken reports to filter.",
        "outputs": "The Kraken outputs to filter.",
    },
    parameter_descriptions=filter_kraken2_results_param_desc,
    name="Filter Kraken2 reports and outputs.",
    description=(
        "Filter Kraken2 reports and outputs based on metadata or remove "
        "reports with 100% unclassified reads."
    ),
)

KRAKEN2_REPORTS_T = TypeMatch(
    [
        SampleData[Kraken2Reports % Properties("reads")],
        SampleData[Kraken2Reports % Properties("contigs")],
        SampleData[Kraken2Reports % Properties("mags")],
        FeatureData[Kraken2Reports % Properties("mags")],
    ]
)
KRAKEN2_OUTPUTS_T = TypeMatch(
    [
        SampleData[Kraken2Outputs % Properties("reads")],
        SampleData[Kraken2Outputs % Properties("contigs")],
        SampleData[Kraken2Outputs % Properties("mags")],
        FeatureData[Kraken2Outputs % Properties("mags")],
    ]
)
plugin.methods.register_function(
    function=q2_annotate.kraken2._merge_kraken2_results,
    inputs={"reports": List[KRAKEN2_REPORTS_T], "outputs": List[KRAKEN2_OUTPUTS_T]},
    parameters={},
    outputs={"merged_reports": KRAKEN2_REPORTS_T, "merged_outputs": KRAKEN2_OUTPUTS_T},
    input_descriptions={
        "reports": (
            "The kraken2 reports to merge. Only reports with the same sample "
            "ID are merged into one report."
        ),
        "outputs": (
            "The kraken2 outputs to merge. Only outputs with the same sample "
            "ID are merged into one output."
        ),
    },
    parameter_descriptions={},
    output_descriptions={
        "merged_reports": "The merged kraken2 reports.",
        "merged_outputs": "The merged kraken2 outputs.",
    },
    name="Merge kraken2 reports and outputs.",
    description=(
        "Merge multiple kraken2 reports and outputs such that the results "
        "contain a union of the samples represented in the inputs. "
        "If sample IDs overlap across the inputs, these reports and outputs "
        "will be processed into a single report or output per sample ID."
    ),
)

plugin.methods.register_function(
    function=q2_annotate.kraken2._align_outputs_with_reports,
    inputs={
        "reports": TMR,
        "outputs": TMO,
    },
    parameters={},
    outputs=[("aligned_outputs", TMO)],
    input_descriptions={
        "reports": "The filtered kraken2 reports.",
        "outputs": "The kraken2 outputs to align with the filtered reports.",
    },
    output_descriptions={
        "aligned_outputs": "The report-aligned filtered kraken2 outputs."
    },
    name="Align unfiltered kraken2 outputs with filtered kraken2 reports.",
    description="",
)

plugin.pipelines.register_function(
    function=q2_annotate.kraken2.filter_kraken2_results,
    inputs={
        "reports": TMR,
        "outputs": TMO,
    },
    parameters={
        "metadata": Metadata,
        "where": Str,
        "exclude_ids": Bool,
        "remove_empty": Bool,
        "abundance_threshold": Float % Range(0, 1, inclusive_end=True),
    },
    outputs={"filtered_reports": TMR, "filtered_outputs": TMO},
    input_descriptions={
        "reports": "The kraken2 reports to filter.",
        "outputs": "The kraken2 outputs to filter.",
    },
    parameter_descriptions={
        "metadata": filter_kraken2_results_param_desc["metadata"],
        "where": filter_kraken2_results_param_desc["where"],
        "exclude_ids": filter_kraken2_results_param_desc["exclude_ids"],
        "remove_empty": filter_kraken2_results_param_desc["remove_empty"],
        "abundance_threshold": (
            "A proportion between 0 and 1 representing the minimum relative "
            "abundance (by *classified* read count) that a taxon must have to "
            "be retained in the filtered report. If a taxon is filtered from "
            "the report, its associated read counts are removed entirely from "
            "the report (i.e., the subtraction of those counts is propagated "
            "to parent taxonomic groupings)."
        ),
    },
    output_descriptions={
        "filtered_reports": "The filtered kraken2 reports.",
        "filtered_outputs": "The filtered kraken2 outputs.",
    },
    name="Filter kraken2 reports and outputs by metadata and abundance.",
    description=(
        "Filter kraken2 reports and outputs by sample metadata, and/or filter "
        "classified taxa by relative abundance."
    ),
)

plugin.register_semantic_types(BUSCOResults, BUSCO)
plugin.register_formats(
    BUSCOResultsFormat, BUSCOResultsDirectoryFormat, BuscoDatabaseDirFmt
)
plugin.register_semantic_type_to_format(
    BUSCOResults, artifact_format=BUSCOResultsDirectoryFormat
)
plugin.register_semantic_type_to_format(ReferenceDB[BUSCO], BuscoDatabaseDirFmt)
importlib.import_module("q2_annotate.busco.types._transformer")

plugin.register_formats(EggnogHmmerIdmapFileFmt, EggnogHmmerIdmapDirectoryFmt)
plugin.register_semantic_types(EggnogHmmerIdmap)
plugin.register_semantic_type_to_format(EggnogHmmerIdmap, EggnogHmmerIdmapDirectoryFmt)<|MERGE_RESOLUTION|>--- conflicted
+++ resolved
@@ -157,15 +157,9 @@
         "verbose": Bool,
     },
     outputs=[
-<<<<<<< HEAD
-        ('mags', SampleData[MAGs]),
-        ('contig_map', FeatureMap[MAGtoContigs]),
-        ('unbinned_contigs', SampleData[Contigs % Properties('unbinned')])#??
-=======
         ("mags", SampleData[MAGs]),
         ("contig_map", FeatureMap[MAGtoContigs]),
-        ("unbinned_contigs", SampleData[Contigs % Properties("unbinned")]),
->>>>>>> 37844c5f
+        ("unbinned_contigs", SampleData[Contigs % Properties("unbinned")]),  # ??
     ],
     input_descriptions={
         "contigs": "Contigs to be binned.",
@@ -1146,15 +1140,11 @@
 
 plugin.methods.register_function(
     function=q2_annotate.busco._evaluate_busco,
-<<<<<<< HEAD
-    inputs={
-        "bins": SampleData[MAGs] | FeatureData[MAG],
-        "unbinned_contigs": SampleData[Contigs],  ### NEW add unbinned SampleData[Contigs % Properties('unbinned')]
-        "busco_db": i_busco_db
-    },
-=======
-    inputs={"mags": SampleData[MAGs] | FeatureData[MAG], "db": ReferenceDB[BUSCO]},
->>>>>>> 37844c5f
+    inputs={
+        "mags": SampleData[MAGs] | FeatureData[MAG],
+        "unbinned_contigs": SampleData[Contigs],
+        "db": ReferenceDB[BUSCO],
+    },
     parameters=busco_params,
     outputs={"results": BUSCOResults},
     input_descriptions={"mags": "MAGs to be analyzed.", "db": "BUSCO database."},
@@ -1170,15 +1160,11 @@
 
 plugin.pipelines.register_function(
     function=q2_annotate.busco.evaluate_busco,
-<<<<<<< HEAD
-    inputs={
-        "bins": SampleData[MAGs] | FeatureData[MAG],
-        "unbinned_contigs": SampleData[Contigs],  ### NEW add unbinned why % ??
-        "busco_db": i_busco_db
-    },
-=======
-    inputs={"mags": SampleData[MAGs] | FeatureData[MAG], "db": ReferenceDB[BUSCO]},
->>>>>>> 37844c5f
+    inputs={
+        "mags": SampleData[MAGs] | FeatureData[MAG],
+        "unbinned_contigs": SampleData[Contigs],
+        "db": ReferenceDB[BUSCO],
+    },
     parameters={**busco_params, **partition_params},
     outputs={"results": BUSCOResults, "visualization": Visualization},
     input_descriptions={"mags": "MAGs to be analyzed.", "db": "BUSCO database."},
