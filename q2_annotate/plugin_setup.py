--- conflicted
+++ resolved
@@ -1835,53 +1835,8 @@
     citations=[]
 )
 
-<<<<<<< HEAD
+
 TMR = TypeMatch([
-    Kraken2Reports % Properties('reads'),
-    Kraken2Reports % Properties('contigs')
-])
-
-plugin.methods.register_function(
-    function=q2_annotate.kraken2._filter_kraken2_reports_by_abundance,
-    inputs={
-        "reports": SampleData[TMR],
-    },
-    parameters={
-        'abundance_threshold': Float % Range(0, 1, inclusive_end=True),
-    },
-    outputs=[('filtered_reports', SampleData[TMR])],
-    input_descriptions={
-        'reports': 'The kraken2 reports to filter by relative abundance.'
-    },
-    parameter_descriptions={
-        'abundance_threshold': (
-            'A proportion between 0 and 1 representing the minimum relative '
-            'abundance (by read count) that a taxon must have to be retained '
-            'in the filtered report.'
-        )
-    },
-    output_descriptions={
-        'filtered_reports': 'The relative abundance-filtered kraken2 reports'
-    },
-    name='Filter kraken2 reports by relative abundance.',
-    description=(
-        'Filters kraken2 reports on a per-taxon basis by relative abundance '
-        '(relative frequency). Useful for removing suspected spurious '
-        'classifications.'
-    ),
-    citations=[],
-)
-
-T_filter_kraken2_reports_by_abundance = TypeMatch([
-    SampleData[Kraken2Reports % Properties('reads', 'contigs', 'mags')],
-    SampleData[Kraken2Reports % Properties('reads', 'contigs', 'mags')],
-    SampleData[Kraken2Reports % Properties('reads', 'contigs')],
-    SampleData[Kraken2Reports % Properties('reads', 'mags')],
-    SampleData[Kraken2Reports % Properties('contigs', 'mags')],
-=======
-
-TMR = TypeMatch([
->>>>>>> d5a6b271
     SampleData[Kraken2Reports % Properties('reads')],
     SampleData[Kraken2Reports % Properties('contigs')],
     SampleData[Kraken2Reports % Properties('mags')],
@@ -1950,13 +1905,8 @@
 plugin.methods.register_function(
     function=q2_annotate.kraken2._filter_kraken2_results_by_metadata,
     inputs={
-<<<<<<< HEAD
-        "reports": T_filter_kraken2_reports_by_abundance,
-        "outputs": T_filter_kraken2_outputs,
-=======
         "reports": TMR,
         "outputs": TMO,
->>>>>>> d5a6b271
     },
     parameters={
         "metadata": Metadata,
@@ -1965,13 +1915,8 @@
         "remove_empty": Bool,
     },
     outputs={
-<<<<<<< HEAD
-        "filtered_reports": T_filter_kraken2_reports_by_abundance,
-        "filtered_outputs": T_filter_kraken2_outputs
-=======
         "filtered_reports": TMR,
         "filtered_outputs": TMO,
->>>>>>> d5a6b271
     },
     input_descriptions={
         "reports": "The Kraken reports to filter.",
@@ -1983,7 +1928,6 @@
                 "reports with 100% unclassified reads.",
 )
 
-<<<<<<< HEAD
 KRAKEN2_REPORTS_T = TypeMatch([
     SampleData[Kraken2Reports % Properties('reads')],
     SampleData[Kraken2Reports % Properties('contigs')],
@@ -2026,7 +1970,9 @@
     description=(
         "Merge multiple kraken2 reports and outputs artifacts on a "
         "per-sample ID basis."
-=======
+    )
+)
+
 plugin.methods.register_function(
     function=q2_annotate.kraken2._align_outputs_with_reports,
     inputs={
@@ -2091,7 +2037,6 @@
     description=(
         "Filter kraken2 reports and outputs by sample metadata, and/or filter "
         "classified taxa by relative abundance."
->>>>>>> d5a6b271
     )
 )
 
