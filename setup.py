--- conflicted
+++ resolved
@@ -74,14 +74,11 @@
             'data/*', 'data/mags/*', 'data/mags/*/*',
             'data/mags-unique/*',
         ],
-<<<<<<< HEAD
         'q2_moshpit.kaiju.tests': [
             'data/*', 'data/*/*'
-=======
-        "q2_moshpit.prodigal.tests": [
-            "data/*",
-            "data/*/*",
->>>>>>> f6956838
+        ],
+        'q2_moshpit.prodigal.tests': [
+            'data/*', 'data/*/*',
         ]
     },
     zip_safe=False,
