--- conflicted
+++ resolved
@@ -5,18 +5,16 @@
 #
 # The full license is in the file LICENSE, distributed with this software.
 # ----------------------------------------------------------------------------
-<<<<<<< HEAD
-=======
 import filecmp
 import qiime2
->>>>>>> 897d7e04
 import pandas as pd
 import pandas.testing as pdt
-import qiime2
 from qiime2.plugin.testing import TestPluginBase
 from qiime2.sdk.parallel_config import ParallelConfig
 from q2_types.feature_data_mag import MAGSequencesDirFmt
-from .._method import _eggnog_diamond_search, _eggnog_annotate
+from .._method import (
+    _eggnog_diamond_search, _eggnog_annotate, eggnog_diamond_search
+)
 from q2_types.reference_db import (
     DiamondDatabaseDirFmt, EggnogRefDirFmt
 )
@@ -78,7 +76,6 @@
 
         pdt.assert_frame_equal(obs, exp)
 
-<<<<<<< HEAD
     def test_good_small_search_mags(self):
         mags = qiime2.Artifact.import_data(
             'SampleData[MAGs]',
@@ -103,7 +100,7 @@
         exp.columns.name = 'sseqid'
 
         pdt.assert_frame_equal(obs, exp)
-=======
+
     def test_eggnog_search_parallel_contigs(self):
         contigs = qiime2.Artifact.import_data(
             'SampleData[Contigs]',
@@ -147,7 +144,6 @@
         single = single.view(pd.DataFrame)
 
         pdt.assert_frame_equal(parallel, single)
->>>>>>> 897d7e04
 
 
 class TestAnnotate(TestPluginBase):
