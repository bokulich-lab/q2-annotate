# ----------------------------------------------------------------------------
# Copyright (c) 2022, QIIME 2 development team.
#
# Distributed under the terms of the Modified BSD License.
#
# The full license is in the file LICENSE, distributed with this software.
# ----------------------------------------------------------------------------
import os
import tempfile
from unittest.mock import patch, call
from qiime2.plugin.testing import TestPluginBase
from qiime2.core.exceptions import ValidationError
from .._dbs import (
    fetch_eggnog_db, build_custom_diamond_db, fetch_eggnog_proteins,
    fetch_diamond_db, build_eggnog_diamond_db, fetch_ncbi_taxonomy,
<<<<<<< HEAD
    _write_version_tsv, _validate_taxon_id
=======
    _validate_taxon_id, _collect_and_compare_md5
>>>>>>> 137eff92
)
from q2_types.feature_data import ProteinSequencesDirectoryFormat
from q2_types_genomics.reference_db import (
    NCBITaxonomyDirFmt, EggnogProteinSequencesDirFmt, NCBITaxonomyVersionFormat
)


class TestFetchDB(TestPluginBase):
    package = 'q2_moshpit.eggnog.tests'

    @patch("subprocess.run")
    def test_fetch_eggnog_db(self, subp_run):
        # Call function. Patching will make sure nothing is
        # actually ran
        eggnog_db = fetch_eggnog_db()

        # Check that command was called in the expected way
        cmd = [
            "download_eggnog_data.py", "-y", "-D",
            "--data_dir", str(eggnog_db)
        ]
        subp_run.assert_called_once_with(cmd, check=True)


class TestBuildDiamondDB(TestPluginBase):
    package = 'q2_moshpit.eggnog.tests'

    @patch("subprocess.run")
    def test_build_custom_diamond_db_simple(self, subp_run):
        # Instantiate input
        sequences = ProteinSequencesDirectoryFormat()

        # Call function. Patching will make sure nothing is
        # actually ran
        diamond_db = build_custom_diamond_db(sequences)

        # Paths to inputs and outputs
        path_in = os.path.join(str(sequences), "protein-sequences.fasta")
        path_out = os.path.join(str(diamond_db), "ref_db.dmnd")

        # Check that command was called in the expected way
        cmd = [
            "diamond", "makedb",
            "--verbose", "--log",
            "--in", f"{path_in}",
            "--db", f"{path_out}",
            "--threads", "1",
            '--file-buffer-size', '67108864'
        ]

        # Check that commands is ran as expected
        subp_run.assert_called_once_with(cmd, check=True)

    @patch("subprocess.run")
    def test_build_custom_diamond_db_with_taxonomy(self, subp_run):
        # Instantiate input
        sequences = ProteinSequencesDirectoryFormat()
        taxonomy_data = NCBITaxonomyDirFmt()

        # Call function. Patching will make sure nothing is
        # actually ran
        diamond_db = build_custom_diamond_db(sequences, taxonomy_data)

        # Paths to inputs and outputs
        path_in = os.path.join(str(sequences), "protein-sequences.fasta")
        path_tax_map = os.path.join(
            str(taxonomy_data), "prot.accession2taxid.gz"
            )
        path_tax_nodes = os.path.join(str(taxonomy_data), "nodes.dmp")
        path_tax_names = os.path.join(str(taxonomy_data), "names.dmp")
        path_out = os.path.join(str(diamond_db), "ref_db.dmnd")

        # Check that command was called in the expected way
        cmd = [
            "diamond", "makedb",
            "--verbose", "--log",
            "--in", f"{path_in}",
            "--db", f"{path_out}",
            "--threads", "1",
            '--file-buffer-size', '67108864',
            "--taxonmap", f"{path_tax_map}",
            "--taxonnodes", f"{path_tax_nodes}",
            "--taxonnames", f"{path_tax_names}",
        ]

        # Check that commands is ran as expected
        subp_run.assert_called_once_with(cmd, check=True)

    @patch("subprocess.run")
    def test_fetch_diamond_db(self, subp_run):
        # Call function. Patching will make sure nothing is
        # actually ran
        diamond_db = fetch_diamond_db()
        path_out = os.path.join(str(diamond_db), "ref_db.dmnd.gz")

        # Check that command was called in the expected way
        first_call = call(
            [
                "wget", "-e", "robots=off", "-O", f"{path_out}",
                "http://eggnogdb.embl.de/download/emapperdb-5.0.2/"
                "eggnog_proteins.dmnd.gz"
            ],
            check=True
        )
        second_call = call(
            ["gunzip", f"{path_out}"],
            check=True,
        )

        # Check that commands are ran as expected
        subp_run.assert_has_calls([first_call, second_call], any_order=False)

    @patch("subprocess.run")
    def test_fetch_eggnog_fasta(self, subp_run):
        # Call function. Patching will make sure nothing is
        # actually ran
        eggnog_fa = fetch_eggnog_proteins()
        fasta_file = os.path.join(str(eggnog_fa), "e5.proteomes.faa")
        taxonomy_file = os.path.join(str(eggnog_fa), "e5.taxid_info.tsv")

        # Check that command was called in the expected way
        first_call = call(
            [
                "wget", "-e", "robots=off", "-O", f"{fasta_file}",
                "http://eggnog5.embl.de/download/eggnog_5.0/e5.proteomes.faa"
            ],
            check=True
        )
        second_call = call(
            [
                "wget", "-e", "robots=off", "-O", f"{taxonomy_file}",
                "http://eggnog5.embl.de/download/eggnog_5.0/e5.taxid_info.tsv"
            ],
            check=True,
        )

        # Check that commands are ran as expected
        subp_run.assert_has_calls([first_call, second_call], any_order=False)

<<<<<<< HEAD
    @patch("q2_moshpit.eggnog._dbs._write_version_tsv")
    @patch("subprocess.run")
    def test_fetch_ncbi_taxonomy(self, subp_run, w_v_tsv):
        # Call function. Patching will make sure nothing is actually ran
        ncbi_data = fetch_ncbi_taxonomy()
        zip_path = os.path.join(str(ncbi_data), "taxdmp.zip")
        nodes_path = os.path.join(str(ncbi_data), "nodes.dmp")
        names_path = os.path.join(str(ncbi_data), "names.dmp")
        proteins_path = os.path.join(str(ncbi_data), "prot.accession2taxid.gz")
        version_path = os.path.join(str(ncbi_data), "version.tsv")

        # Check that command was called in the expected way
        first_call = call(
            [
                "wget", "-O", zip_path,
                "ftp://ftp.ncbi.nlm.nih.gov/pub/taxonomy/taxdmp.zip"
            ],
            check=True
        )
        second_call = call(
            [
                "unzip", "-j", zip_path, "names.dmp", "nodes.dmp",
                "-d", str(ncbi_data)
            ],
            check=True,
        )
        third_call = call(
            ["rm", zip_path],
            check=True,
        )
        forth_call = call(
            [
                "wget", "-O", proteins_path,
                "ftp://ftp.ncbi.nlm.nih.gov/pub/taxonomy/accession2taxid/"
                "prot.accession2taxid.gz"
            ],
            check=True,
        )

        # Check that commands are ran as expected
        subp_run.assert_has_calls(
            [first_call, second_call, third_call, forth_call],
            any_order=False
        )
        w_v_tsv.assert_called_once_with(
            nodes_path,
            names_path,
            proteins_path,
            version_path
        )

    def test_make_version_df(self):
        nodes = self.get_data_path('ncbi/nodes.dmp')
        names = self.get_data_path('ncbi/names.dmp')
        proteins = self.get_data_path('ncbi/prot.accession2taxid.gz')

        with tempfile.TemporaryDirectory() as tmp:
            version = os.path.join(tmp, 'version.tsv')
            _write_version_tsv(nodes, names, proteins, version)
            format = NCBITaxonomyVersionFormat(version, mode="r")
            format.validate()
=======
    @patch("q2_moshpit.eggnog._dbs._collect_and_compare_md5")
    @patch("subprocess.run")
    @patch("os.remove")
    def test_fetch_ncbi_taxonomy(self, mock_os_rm, mock_run, mock_md5):
        # Call function. Patching will make sure nothing is actually ran
        ncbi_data = fetch_ncbi_taxonomy()
        zip_path = os.path.join(str(ncbi_data), "taxdmp.zip")
        proteins_path = os.path.join(str(ncbi_data), "prot.accession2taxid.gz")

        # Check that command was called in the expected way
        expected_calls = [
            call(
                [
                    "wget", "-O", f"{zip_path}",
                    "ftp://ftp.ncbi.nlm.nih.gov/pub/taxonomy/taxdmp.zip"
                ],
                check=True
            ),
            call(
                [
                    "wget", "-O", f"{zip_path}.md5",
                    "ftp://ftp.ncbi.nlm.nih.gov/pub/taxonomy/taxdmp.zip.md5"
                ],
                check=True
            ),
            call(
                [
                    "unzip", "-j", zip_path, "names.dmp", "nodes.dmp",
                    "-d", str(ncbi_data)
                ],
                check=True,
            ),
            call(
                [
                    "wget", "-O", f"{proteins_path}",
                    "ftp://ftp.ncbi.nlm.nih.gov/pub/taxonomy/accession2taxid/"
                    "prot.accession2taxid.gz"
                ],
                check=True
            ),
            call(
                [
                    "wget", "-O", f"{proteins_path}.md5",
                    "ftp://ftp.ncbi.nlm.nih.gov/pub/taxonomy/accession2taxid/"
                    "prot.accession2taxid.gz.md5"
                ],
                check=True
            )
        ]

        # Check that commands are ran as expected
        mock_os_rm.assert_called_once_with(zip_path)
        mock_run.assert_has_calls(
            expected_calls,
            any_order=False
        )
        mock_md5.assert_has_calls(
            [
                call(f"{zip_path}.md5", zip_path),
                call(f"{proteins_path}.md5", proteins_path),
            ],
            any_order=False
        )

    @patch("os.remove")
    def test_collect_and_compare_md5_valid(self, mock_os_rm):
        path_to_file = self.get_data_path("md5/a.txt")

        # Should raise no errors
        _collect_and_compare_md5(f"{path_to_file}.md5", path_to_file)

        # Check rm is called as expected
        mock_os_rm.assert_called_once_with(f"{path_to_file}.md5")

    @patch("os.remove")
    def test_collect_and_compare_md5_invalid(self, mock_os_rm):
        path_to_file = self.get_data_path("md5/b.txt")
        path_to_wrong_md5 = self.get_data_path("md5/a.txt.md5")

        # Check that expected exception is raised
        with self.assertRaisesRegex(
            ValidationError,
            "has an unexpected MD5 hash"
        ):
            _collect_and_compare_md5(path_to_wrong_md5, path_to_file)

        # check that rm is not called
        mock_os_rm.assert_not_called()
>>>>>>> 137eff92

    @patch("q2_moshpit.eggnog._dbs._validate_taxon_id")
    @patch("subprocess.run")
    @patch("shutil.move")
    def test_build_eggnog_diamond_db(self, shut_mv, subp_run, _val):
        # Instantiate input
        proteins_and_taxa = EggnogProteinSequencesDirFmt()

        # Call function. Patching will make sure nothing is
        # actually ran
        diamond_db = build_eggnog_diamond_db(proteins_and_taxa, taxon=2)

        # Check that command was called in the expected way
        exp_cmd = [
            "create_dbs.py",
            "--data_dir", str(proteins_and_taxa),
            "--taxids", "2",
            "--dbname", "ref_db"
        ]

        # Check that subprocess.run is run as expected
        subp_run.assert_called_once_with(exp_cmd, check=True)
        
        # Check that shutil.move is run as expected
        source_path = os.path.join(str(proteins_and_taxa), "ref_db.dmnd")
        destination_path = os.path.join(str(diamond_db), "ref_db.dmnd")
        shut_mv.assert_called_once_with(source_path, destination_path)

    def test_validate_taxon_id_invalid(self):
        # Init input data
        path_to_data = self.get_data_path('build_eggnog_diamond_db/')
        eggnog_proteins = EggnogProteinSequencesDirFmt(path_to_data, 'r')

        # Call function exception error since taxon 0 is invalid
        with self.assertRaisesRegex(
            ValueError,
            "'0' is not valid taxon ID. "
        ):
            _validate_taxon_id(eggnog_proteins, 0)

    def test_validate_taxon_id_valid(self):
        # Init input data
        path_to_data = self.get_data_path('build_eggnog_diamond_db/')
        eggnog_proteins = EggnogProteinSequencesDirFmt(path_to_data, 'r')
        _validate_taxon_id(eggnog_proteins, 2)<|MERGE_RESOLUTION|>--- conflicted
+++ resolved
@@ -6,22 +6,17 @@
 # The full license is in the file LICENSE, distributed with this software.
 # ----------------------------------------------------------------------------
 import os
-import tempfile
 from unittest.mock import patch, call
 from qiime2.plugin.testing import TestPluginBase
 from qiime2.core.exceptions import ValidationError
 from .._dbs import (
     fetch_eggnog_db, build_custom_diamond_db, fetch_eggnog_proteins,
     fetch_diamond_db, build_eggnog_diamond_db, fetch_ncbi_taxonomy,
-<<<<<<< HEAD
-    _write_version_tsv, _validate_taxon_id
-=======
     _validate_taxon_id, _collect_and_compare_md5
->>>>>>> 137eff92
 )
 from q2_types.feature_data import ProteinSequencesDirectoryFormat
 from q2_types_genomics.reference_db import (
-    NCBITaxonomyDirFmt, EggnogProteinSequencesDirFmt, NCBITaxonomyVersionFormat
+    NCBITaxonomyDirFmt, EggnogProteinSequencesDirFmt
 )
 
 
@@ -157,69 +152,6 @@
         # Check that commands are ran as expected
         subp_run.assert_has_calls([first_call, second_call], any_order=False)
 
-<<<<<<< HEAD
-    @patch("q2_moshpit.eggnog._dbs._write_version_tsv")
-    @patch("subprocess.run")
-    def test_fetch_ncbi_taxonomy(self, subp_run, w_v_tsv):
-        # Call function. Patching will make sure nothing is actually ran
-        ncbi_data = fetch_ncbi_taxonomy()
-        zip_path = os.path.join(str(ncbi_data), "taxdmp.zip")
-        nodes_path = os.path.join(str(ncbi_data), "nodes.dmp")
-        names_path = os.path.join(str(ncbi_data), "names.dmp")
-        proteins_path = os.path.join(str(ncbi_data), "prot.accession2taxid.gz")
-        version_path = os.path.join(str(ncbi_data), "version.tsv")
-
-        # Check that command was called in the expected way
-        first_call = call(
-            [
-                "wget", "-O", zip_path,
-                "ftp://ftp.ncbi.nlm.nih.gov/pub/taxonomy/taxdmp.zip"
-            ],
-            check=True
-        )
-        second_call = call(
-            [
-                "unzip", "-j", zip_path, "names.dmp", "nodes.dmp",
-                "-d", str(ncbi_data)
-            ],
-            check=True,
-        )
-        third_call = call(
-            ["rm", zip_path],
-            check=True,
-        )
-        forth_call = call(
-            [
-                "wget", "-O", proteins_path,
-                "ftp://ftp.ncbi.nlm.nih.gov/pub/taxonomy/accession2taxid/"
-                "prot.accession2taxid.gz"
-            ],
-            check=True,
-        )
-
-        # Check that commands are ran as expected
-        subp_run.assert_has_calls(
-            [first_call, second_call, third_call, forth_call],
-            any_order=False
-        )
-        w_v_tsv.assert_called_once_with(
-            nodes_path,
-            names_path,
-            proteins_path,
-            version_path
-        )
-
-    def test_make_version_df(self):
-        nodes = self.get_data_path('ncbi/nodes.dmp')
-        names = self.get_data_path('ncbi/names.dmp')
-        proteins = self.get_data_path('ncbi/prot.accession2taxid.gz')
-
-        with tempfile.TemporaryDirectory() as tmp:
-            version = os.path.join(tmp, 'version.tsv')
-            _write_version_tsv(nodes, names, proteins, version)
-            format = NCBITaxonomyVersionFormat(version, mode="r")
-            format.validate()
-=======
     @patch("q2_moshpit.eggnog._dbs._collect_and_compare_md5")
     @patch("subprocess.run")
     @patch("os.remove")
@@ -308,7 +240,6 @@
 
         # check that rm is not called
         mock_os_rm.assert_not_called()
->>>>>>> 137eff92
 
     @patch("q2_moshpit.eggnog._dbs._validate_taxon_id")
     @patch("subprocess.run")
