# ----------------------------------------------------------------------------
# Copyright (c) 2022, QIIME 2 development team.
#
# Distributed under the terms of the Modified BSD License.
#
# The full license is in the file LICENSE, distributed with this software.
# ----------------------------------------------------------------------------
import os
<<<<<<< HEAD
import datetime
=======
>>>>>>> 03a27027
import pandas as pd
from q2_types.feature_data import ProteinSequencesDirectoryFormat
import shutil
from q2_types_genomics.reference_db import (
    EggnogRefDirFmt, DiamondDatabaseDirFmt, NCBITaxonomyDirFmt,
    EggnogProteinSequencesDirFmt
)
from .._utils import run_command, _process_common_input_params, colorify
from ._utils import _parse_build_diamond_db_params


def fetch_eggnog_db() -> EggnogRefDirFmt:
    """
    Downloads eggnog reference database using the
    `download_eggnog_data.py` script from eggNOG. Here, this
    script downloads 3 files amounting to 47Gb in total.
    """

    # Initialize output objects
    eggnog_db = EggnogRefDirFmt()

    # Define command.
    # Meaning of flags:
    # y: Answer yes to all prompts thrown by download_eggnog_data.py
    # D: Do not download the Diamond database
    # data_dir: location where to save downloads
    cmd = [
        "download_eggnog_data.py", "-y", "-D",
        "--data_dir", str(eggnog_db.path)
    ]
    run_command(cmd)

    # Return objects
    return eggnog_db


def build_custom_diamond_db(
        seqs: ProteinSequencesDirectoryFormat,
        taxonomy: NCBITaxonomyDirFmt = None,
        threads: int = 1,
        file_buffer_size: int = 67108864,
        ignore_warnings: bool = False,
        no_parse_seqids: bool = False
        ) -> DiamondDatabaseDirFmt:
    '''
    Builds diamond database from protein reference database file in FASTA
    format.
    '''
    # Process input parameters
    kwargs = {}
    for key, value in locals().items():
        if key not in ["seqs", "taxonomy", "kwargs"]:
            kwargs[key] = value

    # Add paths to taxonomy data if provided
    if taxonomy is not None:
        kwargs["taxonmap"] = os.path.join(
            str(taxonomy), "prot.accession2taxid.gz"
        )
        kwargs["taxonnodes"] = os.path.join(str(taxonomy), "nodes.dmp")
        kwargs["taxonnames"] = os.path.join(str(taxonomy), "names.dmp")

    # Filter out all kwargs that are falsy (except 0 and 0.0)
    parsed_args = _process_common_input_params(
        processing_func=_parse_build_diamond_db_params, params=kwargs
    )

    # Instantiate output object
    diamond_db = DiamondDatabaseDirFmt()

    # Run diamond makedb
    cmd = [
        "diamond", "makedb",
        "--verbose", "--log",
        "--in", f"{os.path.join(str(seqs), 'protein-sequences.fasta')}",
        "--db", f"{os.path.join(str(diamond_db), 'ref_db.dmnd')}",
        *parsed_args
    ]
    run_command(cmd)

    # Return output artifact
    return diamond_db


def fetch_diamond_db() -> DiamondDatabaseDirFmt:
    """
    Downloads diamond reference database using the
    `download_eggnog_data.py` script from eggNOG. Here, this
    script downloads 1 file (8.6 Gb).
    """

    # Initialize output objects
    diamond_db = DiamondDatabaseDirFmt()
    path_out = os.path.join(str(diamond_db), "ref_db.dmnd.gz")

    # Download Diamond DB
    print(colorify("Starting download..."))
    run_command(
        cmd=[
            "wget", "-e", "robots=off", "-O", f"{path_out}",
            "http://eggnogdb.embl.de/download/emapperdb-5.0.2/"
            "eggnog_proteins.dmnd.gz"
        ]
    )

    # Decompressing file
    print(colorify(
            "Download completed.\n"
            "Decompressing file..."
    ))
    run_command(
        cmd=["gunzip", f"{path_out}"]
    )

    # Let user know that the process is done.
    # The actual copying will be taken care of by qiime behind the
    # scenes.
    print(colorify(
        "Decompression completed. \n"
        "Copying file from temporary directory to final location "
        "(this will take a few minutes)..."
    ))

    # Return object
    return diamond_db


def fetch_eggnog_proteins() -> EggnogProteinSequencesDirFmt:
    """
    Downloads eggnog proteome database.
    This script downloads 2 files (e5.proteomes.faa and e5.taxid_info.tsv)
    and creates and artifact with them. At least 18 GB of storage space is
    required to run this action.
    """
    # Initialize output objects
    eggnog_fa = EggnogProteinSequencesDirFmt()
    fasta_file = os.path.join(str(eggnog_fa), "e5.proteomes.faa")
    taxonomy_file = os.path.join(str(eggnog_fa), "e5.taxid_info.tsv")

    # Download fasta file
    print(colorify("Downloading fasta file..."))
    run_command(
        cmd=[
            "wget", "-e", "robots=off", "-O", f"{fasta_file}",
            "http://eggnog5.embl.de/download/eggnog_5.0/e5.proteomes.faa"
        ]
    )

    # Download taxonomy file
    print(colorify(
        "Download completed.\n"
        "Downloading taxonomy file..."
    ))
    run_command(
        cmd=[
            "wget", "-e", "robots=off", "-O", f"{taxonomy_file}",
            "http://eggnog5.embl.de/download/eggnog_5.0/e5.taxid_info.tsv"
        ]
    )

    # Let user know that the process is done.
    # The actual copying will be taken care of by qiime behind the
    # scenes.
    print(colorify(
        "Download completed. \n"
        "Copying files from temporary directory to final location "
        "(this will take a few minutes)..."
    ))

    return eggnog_fa


def build_eggnog_diamond_db(
        eggnog_proteins: EggnogProteinSequencesDirFmt,
        taxon: int
) -> DiamondDatabaseDirFmt:
    """
<<<<<<< HEAD
    Creates an DIAMOND database which contains the protein
=======
    Creates a DIAMOND database which contains the protein
>>>>>>> 03a27027
    sequences that belong to the specified taxon.
    """
    # Validate taxon ID
    _validate_taxon_id(eggnog_proteins, taxon)

    # Initialize output objects
    diamond_db = DiamondDatabaseDirFmt()

    # Define command.
    cmd = [
        "create_dbs.py",
        "--data_dir", str(eggnog_proteins),
        "--taxids", str(taxon),
        "--dbname", "ref_db"
    ]
    run_command(cmd)

    # The script will create the diamond DB in side the directory of
    # eggnog_proteins object, so we need to move it to diamond_db
    source_path = os.path.join(str(eggnog_proteins), "ref_db.dmnd")
    destination_path = os.path.join(str(diamond_db), "ref_db.dmnd")
    shutil.move(source_path, destination_path)

    # Return objects
    return diamond_db


def _validate_taxon_id(eggnog_proteins, taxon):
    # Validate taxon id number
    # Read in valid taxon ids
    taxid_info = pd.read_csv(
        os.path.join(str(eggnog_proteins), "e5.taxid_info.tsv"),
        sep="\t"
    )

    # Convert them into a set
    tax_ids = set()
    for lineage in taxid_info["Taxid Lineage"]:
        tax_ids.update(
            set(
                lineage.strip().split(",")
            )
        )

    # Check for overlap with provided taxon id
<<<<<<< HEAD
    if not tax_ids.intersection(set(str(taxon))):
        raise ValueError(
            f"'{taxon}' is not valid taxon ID. "
            "To view all valid taxon IDs inspect e5.taxid_info.tsv "
            "file in the input eggnog_proteins input."
        )


def fetch_ncbi_taxonomy() -> NCBITaxonomyDirFmt:
    """
    Script fetches 3 files from the internet and puts them into the folder of
    a NCBITaxonomyDirFmt object.
    """
    # Initialize output object and paths
    ncbi_data = NCBITaxonomyDirFmt()
    zip_path = os.path.join(str(ncbi_data), "taxdmp.zip")
    nodes_path = os.path.join(str(ncbi_data), "nodes.dmp")
    names_path = os.path.join(str(ncbi_data), "names.dmp")
    proteins_path = os.path.join(str(ncbi_data), "prot.accession2taxid.gz")
    version_path = os.path.join(str(ncbi_data), "version.tsv")

    # Download zip file
    print(colorify("Downloading *.dmp files..."))
    run_command(
        cmd=[
            "wget", "-O", zip_path,
            "ftp://ftp.ncbi.nlm.nih.gov/pub/taxonomy/taxdmp.zip"
        ]
    )

    # Unzip
    run_command(
        cmd=[
            "unzip", "-j", zip_path, "names.dmp", "nodes.dmp",
            "-d", str(ncbi_data)
        ]
    )

    # Remove zip file
    run_command(cmd=["rm", zip_path])

    # Download proteins
    print(colorify("Downloading proteins file (~15 GB)..."))
    run_command(
        cmd=[
            "wget", "-O", proteins_path,
            "ftp://ftp.ncbi.nlm.nih.gov/pub/taxonomy/accession2taxid/"
            "prot.accession2taxid.gz"
        ]
    )

    # Constructing version file
    print(colorify("Constructing version file..."))
    _write_version_tsv(nodes_path, names_path, proteins_path, version_path)

    # Return object
    print(colorify(
        "Done! Moving data from temporary directory to final location..."
    ))
    return ncbi_data


def _write_version_tsv(nodes, names, proteins, version):
    names_time = datetime.date.fromtimestamp(os.path.getmtime(nodes))
    nodes_time = datetime.date.fromtimestamp(os.path.getmtime(names))
    proteins_time = datetime.date.fromtimestamp(os.path.getmtime(proteins))

    # Create a DataFrame with file names and last modification times
    data = {'file_name': [
                'names.dmp',
                'nodes.dmp',
                'prot.accession2taxid.gz'
                ],
            'date': [
                names_time.strftime('%d/%m/%Y'),
                nodes_time.strftime('%d/%m/%Y'),
                proteins_time.strftime('%d/%m/%Y')
                ],
            'time': [
                names_time.strftime('%H:%M:%S'),
                nodes_time.strftime('%H:%M:%S'),
                proteins_time.strftime('%H:%M:%S')
                ]
            }
    pd.DataFrame(data).to_csv(version, sep='\t', index=False)
=======
    if not str(taxon) in tax_ids:
        raise ValueError(
            f"'{taxon}' is not valid taxon ID. "
            "To view all valid taxon IDs inspect e5.taxid_info.tsv "
            "file in the eggnog_proteins input."
        )
>>>>>>> 03a27027
<|MERGE_RESOLUTION|>--- conflicted
+++ resolved
@@ -6,10 +6,7 @@
 # The full license is in the file LICENSE, distributed with this software.
 # ----------------------------------------------------------------------------
 import os
-<<<<<<< HEAD
 import datetime
-=======
->>>>>>> 03a27027
 import pandas as pd
 from q2_types.feature_data import ProteinSequencesDirectoryFormat
 import shutil
@@ -187,11 +184,7 @@
         taxon: int
 ) -> DiamondDatabaseDirFmt:
     """
-<<<<<<< HEAD
-    Creates an DIAMOND database which contains the protein
-=======
     Creates a DIAMOND database which contains the protein
->>>>>>> 03a27027
     sequences that belong to the specified taxon.
     """
     # Validate taxon ID
@@ -237,12 +230,11 @@
         )
 
     # Check for overlap with provided taxon id
-<<<<<<< HEAD
-    if not tax_ids.intersection(set(str(taxon))):
+    if not str(taxon) in tax_ids:
         raise ValueError(
             f"'{taxon}' is not valid taxon ID. "
             "To view all valid taxon IDs inspect e5.taxid_info.tsv "
-            "file in the input eggnog_proteins input."
+            "file in the eggnog_proteins input."
         )
 
 
@@ -322,12 +314,4 @@
                 proteins_time.strftime('%H:%M:%S')
                 ]
             }
-    pd.DataFrame(data).to_csv(version, sep='\t', index=False)
-=======
-    if not str(taxon) in tax_ids:
-        raise ValueError(
-            f"'{taxon}' is not valid taxon ID. "
-            "To view all valid taxon IDs inspect e5.taxid_info.tsv "
-            "file in the eggnog_proteins input."
-        )
->>>>>>> 03a27027
+    pd.DataFrame(data).to_csv(version, sep='\t', index=False)