# ----------------------------------------------------------------------------
# Copyright (c) 2022, QIIME 2 development team.
#
# Distributed under the terms of the Modified BSD License.
#
# The full license is in the file LICENSE, distributed with this software.
# ----------------------------------------------------------------------------
import glob
import subprocess
import os
import tempfile
import qiime2.util
import pandas as pd
from typing import Union
from q2_types_genomics.per_sample_data import ContigSequencesDirFmt
from q2_types_genomics.genome_data import SeedOrthologDirFmt, OrthologFileFmt
from q2_types_genomics.reference_db import (
    EggnogRefDirFmt, DiamondDatabaseDirFmt
)
from q2_types.feature_data import DNAFASTAFormat
<<<<<<< HEAD
from q2_types_genomics.reference_db import DiamondDatabaseDirFmt
=======
>>>>>>> f31d81a0
from q2_types_genomics.feature_data import (
    OrthologAnnotationDirFmt, MAGSequencesDirFmt
)


def eggnog_diamond_search(
        sequences: Union[ContigSequencesDirFmt, MAGSequencesDirFmt],
        diamond_db: DiamondDatabaseDirFmt,
        num_cpus: int = 1, db_in_memory: bool = False
) -> (SeedOrthologDirFmt, pd.DataFrame):

    diamond_db_fp = os.path.join(str(diamond_db), 'ref_db.dmnd')
    temp = tempfile.TemporaryDirectory()

    # run analysis
    if isinstance(sequences, ContigSequencesDirFmt):
        for relpath, obj_path in sequences.sequences.iter_views(
                DNAFASTAFormat):
            sample_id = str(relpath).rsplit(r'_', 1)[0]
            _diamond_search_runner(
                input_path=obj_path, diamond_db=diamond_db_fp,
                sample_label=sample_id, output_loc=temp.name,
                num_cpus=num_cpus, db_in_memory=db_in_memory
            )
    elif isinstance(sequences, MAGSequencesDirFmt):
        for mag_fp in glob.glob(f'{sequences.path}/*.fa*'):
            sample_id = os.path.splitext(os.path.basename(mag_fp))[0]
            _diamond_search_runner(
                input_path=mag_fp, diamond_db=diamond_db_fp,
                sample_label=sample_id, output_loc=temp.name,
                num_cpus=num_cpus, db_in_memory=db_in_memory
            )

    result = SeedOrthologDirFmt()
    ortholog_fps = [
        os.path.basename(x) for x
        in glob.glob(f'{temp.name}/*.seed_orthologs')
    ]
    for item in ortholog_fps:
        qiime2.util.duplicate(
            os.path.join(temp.name, item), os.path.join(result.path, item)
        )

    ft = _eggnog_feature_table(result)

    return result, ft


def _eggnog_feature_table(seed_orthologs: SeedOrthologDirFmt) -> pd.DataFrame:
    per_sample_counts = []

    for sample_path, obj in seed_orthologs.seed_orthologs.iter_views(
            OrthologFileFmt):
        # TODO: put filename to sample name logic on OrthologFileFmt object
        sample_name = str(sample_path).replace('.emapper.seed_orthologs', '')
        sample_df = obj.view(pd.DataFrame)
        sample_feature_counts = sample_df.value_counts('sseqid')
        sample_feature_counts.name = str(sample_name)
        per_sample_counts.append(sample_feature_counts)
    df = pd.DataFrame(per_sample_counts)
    df.fillna(0, inplace=True)
    df.columns = df.columns.astype('str')

    return df


def _diamond_search_runner(input_path, diamond_db, sample_label, output_loc,
                           num_cpus, db_in_memory):

    cmds = ['emapper.py', '-i', str(input_path), '-o', sample_label,
            '-m', 'diamond', '--no_annot', '--dmnd_db', str(diamond_db),
            '--itype', 'metagenome', '--output_dir', output_loc, '--cpu',
            str(num_cpus)]
    if db_in_memory:
        cmds.append('--dbmem')

    subprocess.run(cmds, check=True)


def eggnog_annotate(eggnog_hits: SeedOrthologDirFmt,
                    eggnog_db: EggnogRefDirFmt,
                    db_in_memory: bool = False) -> OrthologAnnotationDirFmt:

    eggnog_db_fp = eggnog_db.path

    result = OrthologAnnotationDirFmt()

    # run analysis
    for relpath, obj_path in eggnog_hits.seed_orthologs.iter_views(
            OrthologFileFmt):
        sample_label = str(relpath).rsplit(r'.', 2)[0]

        _annotate_seed_orthologs_runner(seed_ortholog=obj_path,
                                        eggnog_db=eggnog_db_fp,
                                        sample_label=sample_label,
                                        output_loc=result,
                                        db_in_memory=db_in_memory)

    return result


def _annotate_seed_orthologs_runner(seed_ortholog, eggnog_db, sample_label,
                                    output_loc, db_in_memory):

    # at this point instead of being able to specify the type of target
    # orthologs, we want to annotate _all_.

    cmds = ['emapper.py', '-m', 'no_search', '--annotate_hits_table',
            str(seed_ortholog), '--data_dir', str(eggnog_db),
            '-o', str(sample_label), '--output_dir', str(output_loc)]
    if db_in_memory:
        cmds.append('--dbmem')

    subprocess.run(cmds, check=True)<|MERGE_RESOLUTION|>--- conflicted
+++ resolved
@@ -18,10 +18,6 @@
     EggnogRefDirFmt, DiamondDatabaseDirFmt
 )
 from q2_types.feature_data import DNAFASTAFormat
-<<<<<<< HEAD
-from q2_types_genomics.reference_db import DiamondDatabaseDirFmt
-=======
->>>>>>> f31d81a0
 from q2_types_genomics.feature_data import (
     OrthologAnnotationDirFmt, MAGSequencesDirFmt
 )
