--- conflicted
+++ resolved
@@ -10,32 +10,20 @@
 import subprocess
 import tempfile
 from typing import Union
-<<<<<<< HEAD
 
 import pandas as pd
 import qiime2.util
-
-from q2_types_genomics.feature_data import (
-    OrthologAnnotationDirFmt, MAGSequencesDirFmt
-)
-from q2_types_genomics.genome_data import SeedOrthologDirFmt, OrthologFileFmt
-from q2_types_genomics.per_sample_data import (
+from typing import Union
+from q2_types.per_sample_sequences import (
     ContigSequencesDirFmt, MultiMAGSequencesDirFmt
 )
-from q2_types_genomics.reference_db import (
-    EggnogRefDirFmt, DiamondDatabaseDirFmt
-)
-=======
-from q2_types.per_sample_sequences import ContigSequencesDirFmt
 from q2_types.genome_data import SeedOrthologDirFmt, OrthologFileFmt
 from q2_types.reference_db import (
     EggnogRefDirFmt, DiamondDatabaseDirFmt
 )
-from q2_types.feature_data import DNAFASTAFormat
 from q2_types.feature_data_mag import (
     OrthologAnnotationDirFmt, MAGSequencesDirFmt
 )
->>>>>>> 821cf673
 
 
 def eggnog_diamond_search(
