# ----------------------------------------------------------------------------
# Copyright (c) 2022-2023, QIIME 2 development team.
#
# Distributed under the terms of the Modified BSD License.
#
# The full license is in the file LICENSE, distributed with this software.
# ----------------------------------------------------------------------------
import importlib
<<<<<<< HEAD
=======

from qiime2.plugin import Metadata

>>>>>>> 0c559e64
from q2_moshpit.busco.types import (
    BUSCOResultsFormat, BUSCOResultsDirectoryFormat, BuscoDatabaseDirFmt,
    BUSCOResults, BuscoDB
)
from q2_types.distance_matrix import DistanceMatrix
from q2_types.feature_data import (
    FeatureData, Sequence, Taxonomy, ProteinSequence, SequenceCharacteristics
)
from q2_types.feature_table import FeatureTable, Frequency, PresenceAbsence
from q2_types.per_sample_sequences import (
    SequencesWithQuality, PairedEndSequencesWithQuality, MAGs, Contigs
)
from q2_types.sample_data import SampleData
from q2_types.feature_map import FeatureMap, MAGtoContigs
from qiime2.core.type import (
    Bool, Range, Int, Str, Float, List, Choices, Collection, Visualization
)
from qiime2.core.type import (Properties, TypeMap)
from qiime2.plugin import (Plugin, Citations)
import q2_moshpit._examples as ex
import q2_moshpit
from q2_types.feature_data_mag import NOG, MAG
from q2_types.genome_data import (
    BLAST6, GenomeData, Loci, Genes, Proteins
)
from q2_types.kaiju import KaijuDB
from q2_types.kraken2 import (
    Kraken2Reports, Kraken2Outputs, Kraken2DB, Kraken2DBReport
)
from q2_types.kraken2._type import BrackenDB
from q2_types.per_sample_sequences._type import AlignmentMap
from q2_types.reference_db import (
    ReferenceDB, Diamond, Eggnog, NCBITaxonomy, EggnogProteinSequences,
)

citations = Citations.load('citations.bib', package='q2_moshpit')

kraken2_params = {
    'threads': Int % Range(1, None),
    'confidence': Float % Range(0, 1, inclusive_end=True),
    'minimum_base_quality': Int % Range(0, None),
    'memory_mapping': Bool,
    'minimum_hit_groups': Int % Range(1, None),
    'quick': Bool,
    'report_minimizer_data': Bool
}
kraken2_param_descriptions = {
    'threads': 'Number of threads.',
    'confidence': 'Confidence score threshold.',
    'minimum_base_quality': 'Minimum base quality used in classification.'
                            ' Only applies when reads are used as input.',
    'memory_mapping': 'Avoids loading the database into RAM.',
    'minimum_hit_groups': 'Minimum number of hit groups (overlapping '
                          'k-mers sharing the same minimizer).',
    'quick': 'Quick operation (use first hit or hits).',
    'report_minimizer_data': 'Include number of read-minimizers per-taxon and'
                             ' unique read-minimizers per-taxon in the repot.'
}

partition_params = {"num_partitions": Int % Range(1, None)}
partition_param_descriptions = {
        "num_partitions": "The number of partitions to split the contigs"
        " into. Defaults to partitioning into individual"
        " samples."
}

plugin = Plugin(
    name='moshpit',
    version=q2_moshpit.__version__,
    website="https://github.com/bokulich-lab/q2-moshpit",
    package='q2_moshpit',
    description=(
        'MOdular SHotgun metagenome Pipelines with Integrated '
        'provenance Tracking: QIIME 2 plugin gor metagenome analysis with'
        'tools for genome binning and functional annotation.'),
    short_description='QIIME 2 plugin for metagenome analysis.',
)

importlib.import_module('q2_moshpit.eggnog')
importlib.import_module('q2_moshpit.metabat2')

plugin.methods.register_function(
    function=q2_moshpit.metabat2.bin_contigs_metabat,
    inputs={
        'contigs': SampleData[Contigs],
        'alignment_maps': SampleData[AlignmentMap]
    },
    parameters={
        'min_contig': Int % Range(1500, None),
        'max_p': Int % Range(1, 100),
        'min_s': Int % Range(1, 100),
        'max_edges': Int % Range(1, None),
        'p_tnf': Int % Range(0, 100),
        'no_add': Bool,
        'min_cv': Int % Range(1, None),
        'min_cv_sum': Int % Range(1, None),
        'min_cls_size': Int % Range(1, None),
        'num_threads': Int % Range(0, None),
        'seed': Int % Range(0, None),
        'debug': Bool,
        'verbose': Bool
    },
    outputs=[
        ('mags', SampleData[MAGs]),
        ('contig_map', FeatureMap[MAGtoContigs]),
        ('unbinned_contigs', SampleData[Contigs % Properties('unbinned')])
    ],
    input_descriptions={
        'contigs': 'Contigs to be binned.',
        'alignment_maps': 'Reads-to-contig alignment maps.'
    },
    parameter_descriptions={
        'min_contig': 'Minimum size of a contig for binning.',
        'max_p': 'Percentage of "good" contigs considered for binning '
                 'decided by connection among contigs. The greater, the '
                 'more sensitive.',
        'min_s': 'Minimum score of a edge for binning. The greater, the '
                 'more specific.',
        'max_edges': 'Maximum number of edges per node. The greater, the '
                     'more sensitive.',
        'p_tnf': 'TNF probability cutoff for building TNF graph. Use it to '
                 'skip the preparation step. (0: auto)',
        'no_add': 'Turning off additional binning for lost or small contigs.',
        'min_cv': 'Minimum mean coverage of a contig in each library '
                  'for binning.',
        'min_cv_sum': 'Minimum total effective mean coverage of a contig '
                      '(sum of depth over minCV) for binning.',
        'min_cls_size': 'Minimum size of a bin as the output.',
        'num_threads': 'Number of threads to use (0: use all cores).',
        'seed': 'For exact reproducibility. (0: use random seed)',
        'debug': 'Debug output.',
        'verbose': 'Verbose output.'
    },
    output_descriptions={
        'mags': 'The resulting MAGs.',
        'contig_map': 'Mapping of MAG identifiers to the contig identifiers '
                      'contained in each MAG.',
        'unbinned_contigs': 'Contigs that were not binned into any MAG.'
    },
    name='Bin contigs into MAGs using MetaBAT 2.',
    description='This method uses MetaBAT 2 to bin provided contigs '
                'into MAGs.',
    citations=[citations["kang2019"], citations["heng2009samtools"],
               citations["scikit_bio_release"]]
)

T_kraken_in, T_kraken_out_rep, T_kraken_out_hits = TypeMap({
    SampleData[SequencesWithQuality |
               PairedEndSequencesWithQuality]: (
        SampleData[Kraken2Reports % Properties('reads')],
        SampleData[Kraken2Outputs % Properties('reads')]
    ),
    SampleData[Contigs]: (
        SampleData[Kraken2Reports % Properties('contigs')],
        SampleData[Kraken2Outputs % Properties('contigs')]
    ),
    FeatureData[MAG]: (
        FeatureData[Kraken2Reports % Properties('mags')],
        FeatureData[Kraken2Outputs % Properties('mags')]
    ),
    SampleData[MAGs]: (
        SampleData[Kraken2Reports % Properties('mags')],
        SampleData[Kraken2Outputs % Properties('mags')]
    )
})

plugin.pipelines.register_function(
    function=q2_moshpit.kraken2.classification.classify_kraken2,
    inputs={
        "seqs": T_kraken_in,
        "kraken2_db": Kraken2DB,
    },
    parameters={**kraken2_params, **partition_params},
    outputs=[
        ('reports', T_kraken_out_rep),
        ('hits', T_kraken_out_hits),
    ],
    input_descriptions={
        "seqs": "Sequences to be classified. Both, single-/paired-end reads"
                "and assembled MAGs, can be provided.",
        "kraken2_db": "Kraken 2 database.",
    },
    parameter_descriptions={
        **kraken2_param_descriptions,
        **partition_param_descriptions
    },
    output_descriptions={
        'reports': 'Reports produced by Kraken2.',
        'hits': 'Output files produced by Kraken2.',
    },
    name='Perform taxonomic classification of reads or MAGs using Kraken 2.',
    description='This method uses Kraken 2 to classify provided NGS reads '
                'or MAGs into taxonomic groups.',
    citations=[citations["wood2019"]]
)

plugin.methods.register_function(
    function=q2_moshpit.kraken2.classification._classify_kraken2,
    inputs={
        "seqs": T_kraken_in,
        "kraken2_db": Kraken2DB,
    },
    parameters=kraken2_params,
    outputs=[
        ('reports', T_kraken_out_rep),
        ('hits', T_kraken_out_hits),
    ],
    input_descriptions={
        "seqs": "The sequences to be classified. Single-end or paired-end "
                "reads, contigs, or MAGs can be provided.",
        "kraken2_db": "Kraken 2 database.",
    },
    parameter_descriptions=kraken2_param_descriptions,
    output_descriptions={
        'reports': 'Reports produced by Kraken2.',
        'hits': 'Output files produced by Kraken2.',
    },
    name='Perform taxonomic classification of reads or MAGs using Kraken 2.',
    description='This method uses Kraken 2 to classify provided NGS reads '
                'or MAGs into taxonomic groups.',
    citations=[citations["wood2019"]]
)

P_kraken_in, P_kraken_out = TypeMap({
    Properties('reads', 'contigs', 'mags'):
        Properties('reads', 'contigs', 'mags'),
    Properties('reads', 'contigs'): Properties('reads', 'contigs'),
    Properties('reads', 'mags'): Properties('reads', 'mags'),
    Properties('contigs', 'mags'): Properties('contigs', 'mags'),
    Properties('reads'): Properties('reads'),
    Properties('contigs'): Properties('contigs'),
    Properties('mags'): Properties('mags'),
})

plugin.methods.register_function(
    function=q2_moshpit.kraken_helpers.collate_kraken2_reports,
    inputs={
        "kraken2_reports": List[
            SampleData[Kraken2Reports % P_kraken_in]
        ]
    },
    parameters={},
    outputs={
        "collated_kraken2_reports": SampleData[Kraken2Reports % P_kraken_out]
    },
    name="Collate kraken2 reports",
    description="Collates kraken2 reports"
)

plugin.methods.register_function(
    function=q2_moshpit.kraken_helpers.collate_kraken2_outputs,
    inputs={
        "kraken2_outputs": List[
            SampleData[Kraken2Outputs % P_kraken_in]
        ]
    },
    parameters={},
    outputs={
        "collated_kraken2_outputs": List[
            SampleData[Kraken2Outputs % P_kraken_out]
        ]
    },
    name="Collate kraken2 outputs",
    description="Collates kraken2 outputs"
)

plugin.methods.register_function(
    function=q2_moshpit.kraken2.bracken.estimate_bracken,
    inputs={
        "kraken_reports": SampleData[Kraken2Reports % Properties('reads')],
        "bracken_db": BrackenDB
    },
    parameters={
        'threshold': Int % Range(0, None),
        'read_len': Int % Range(0, None),
        'level': Str % Choices(['D', 'P', 'C', 'O', 'F', 'G', 'S'])
    },
    outputs=[
        ('reports', SampleData[Kraken2Reports % Properties('bracken')]),
        ('taxonomy', FeatureData[Taxonomy]),
        ('table', FeatureTable[Frequency])
    ],
    input_descriptions={
        "kraken_reports": "Reports produced by Kraken2.",
        "bracken_db": "Bracken database."
    },
    parameter_descriptions={
        'threshold': 'Bracken: number of reads required PRIOR to abundance '
                     'estimation to perform re-estimation.',
        'read_len': ('Bracken: read length to get all classifications for. '
                     'For paired end data (e.g., 2x150) this should be set '
                     'to the length of the single-end reads (e.g., 150).'),
        'level': 'Bracken: taxonomic level to estimate abundance at.'
    },
    output_descriptions={
        'reports': 'Reports modified by Bracken.',
    },
    name='Perform read abundance re-estimation using Bracken.',
    description='This method uses Bracken to re-estimate read abundances.',
    citations=[citations["wood2019"]]
)

plugin.methods.register_function(
    function=q2_moshpit.kraken2.build_kraken_db,
    inputs={
        "seqs": List[FeatureData[Sequence]]
    },
    parameters={
        'collection': Str % Choices(
            ['viral', 'minusb', 'standard', 'standard8',
             'standard16', 'pluspf', 'pluspf8', 'pluspf16',
             'pluspfp', 'pluspfp8', 'pluspfp16', 'eupathdb',
             'nt', 'greengenes', 'rdp', 'silva132', 'silva138'],
        ),
        'threads': Int % Range(1, None),
        'kmer_len': Int % Range(1, None),
        'minimizer_len': Int % Range(1, None),
        'minimizer_spaces': Int % Range(1, None),
        'no_masking': Bool,
        'max_db_size': Int % Range(0, None),
        'use_ftp': Bool,
        'load_factor': Float % Range(0, 1),
        'fast_build': Bool,
        'read_len': List[Int % Range(1, None)],
    },
    outputs=[
        ('kraken2_database', Kraken2DB),
        ('bracken_database', BrackenDB),
    ],
    input_descriptions={
        "seqs": "Sequences to be added to the Kraken 2 database."
    },
    parameter_descriptions={
        'collection': 'Name of the database collection to be fetched. '
                      'Please check https://benlangmead.github.io/aws-'
                      'indexes/k2 for the description of the available '
                      'options.',
        'threads': 'Number of threads. Only applicable when building a '
                   'custom database.',
        'kmer_len': 'K-mer length in bp/aa.',
        'minimizer_len': 'Minimizer length in bp/aa.',
        'minimizer_spaces': 'Number of characters in minimizer that are '
                            'ignored in comparisons.',
        'no_masking': 'Avoid masking low-complexity sequences prior to '
                      'building; masking requires dustmasker or segmasker '
                      'to be installed in PATH',
        'max_db_size': 'Maximum number of bytes for Kraken 2 hash table; '
                       'if the estimator determines more would normally be '
                       'needed, the reference library will be downsampled '
                       'to fit.',
        'use_ftp': 'Use FTP for downloading instead of RSYNC.',
        'load_factor': 'Proportion of the hash table to be populated.',
        'fast_build': 'Do not require database to be deterministically '
                      'built when using multiple threads. This is faster, '
                      'but does introduce variability in minimizer/LCA pairs.',
        'read_len': 'Ideal read lengths to be used while building the Bracken '
                    'database.'
    },
    output_descriptions={
        'kraken2_database': 'Kraken2 database.',
        'bracken_database': 'Bracken database.'
    },
    name='Build Kraken 2 database.',
    description='This method builds a Kraken 2/Bracken databases from '
                'provided DNA sequences or simply fetches pre-built '
                'versions from an online resource.',
    citations=[citations["wood2019"], citations["lu2017"]]
)

plugin.methods.register_function(
    function=q2_moshpit.kraken2.database.inspect_kraken2_db,
    inputs={"db": Kraken2DB},
    parameters={"threads": Int % Range(1, None)},
    outputs=[("report", Kraken2DBReport)],
    input_descriptions={
        "db": "The Kraken 2 database for which to generate the report."
    },
    parameter_descriptions={
        "threads": "The number of threads to use."
    },
    output_descriptions={
        "report": "The report of the supplied database."
    },
    name="Inspect a Kraken 2 database.",
    description="This method generates a report of identical format to those "
                "generated by classify_kraken2, with the interpretation "
                "being instead of reporting the number of inputs classified "
                "to a taxon/clade, the number of minimizers mapped to a "
                "taxon/clade are reported.",
    citations=[citations["wood2019"]],
)

plugin.methods.register_function(
    function=q2_moshpit.dereplication.dereplicate_mags,
    inputs={
        "mags": SampleData[MAGs],
        "distance_matrix": DistanceMatrix
    },
    parameters={
        "threshold": Float % Range(0, 1, inclusive_end=True)
    },
    outputs=[
        ('dereplicated_mags', FeatureData[MAG]),
        ('feature_table', FeatureTable[PresenceAbsence])
    ],
    input_descriptions={
        "mags": "MAGs to be dereplicated.",
        "distance_matrix": "Matrix of distances between MAGs."
    },
    parameter_descriptions={
        "threshold": "Similarity threshold required to consider "
                     "two bins identical."
    },
    output_descriptions={
        "dereplicated_mags": "Dereplicated MAGs.",
        "feature_table": "Mapping between MAGs and samples."
    },
    name='Dereplicate MAGs from multiple samples.',
    description='This method dereplicates MAGs from multiple samples '
                'using distances between them found in the provided '
                'distance matrix. For each cluster of similar MAGs, '
                'the longest one will be selected as the representative.',
    citations=[]
)

plugin.methods.register_function(
    function=q2_moshpit.kraken2.kraken2_to_features,
    inputs={
        'reports': SampleData[Kraken2Reports]
    },
    parameters={
        'coverage_threshold': Float % Range(0, 100, inclusive_end=True)
    },
    outputs=[
        ('table', FeatureTable[PresenceAbsence]),
        ('taxonomy', FeatureData[Taxonomy])
    ],
    input_descriptions={
        'reports': 'Per-sample Kraken 2 reports.'
    },
    parameter_descriptions={
        'coverage_threshold': 'The minimum percent coverage required to'
                              ' produce a feature.'
    },
    output_descriptions={
        'table': 'A presence/absence table of selected features. The features'
                 ' are not of even ranks, but will be the most specific rank'
                 ' available.',
        'taxonomy': 'Infra-clade ranks are ignored '
                    'unless they are strain-level. Missing internal ranks '
                    'are annotated by their next most specific rank, '
                    'with the exception of k__Bacteria and k__Archaea which '
                    'match their domain\'s name.',
    },
    name='Select downstream features from Kraken 2',
    description='Convert a Kraken 2 report, which is an annotated NCBI '
                'taxonomy tree into generic artifacts for downstream '
                'analyses.'
)

plugin.methods.register_function(
    function=q2_moshpit.kraken2.kraken2_to_mag_features,
    inputs={
        'reports': FeatureData[Kraken2Reports % Properties('mags')],
        'hits': FeatureData[Kraken2Outputs % Properties('mags')],
    },
    parameters={
        'coverage_threshold': Float % Range(0, 100, inclusive_end=True),
        # 'lca_mode': Str % Choices(['lca', 'majority'])
    },
    outputs=[('taxonomy', FeatureData[Taxonomy])],
    input_descriptions={
        'reports': 'Per-sample Kraken 2 reports.',
        'hits': 'Per-sample Kraken 2 output files.',
    },
    parameter_descriptions={
        'coverage_threshold': 'The minimum percent coverage required to '
                              'produce a feature.',
        # 'lca_mode': 'The method used to determine the LCA of a MAG using '
        #             'taxonomic assignments of its contigs. '
    },
    output_descriptions={
        'taxonomy': 'Infra-clade ranks are ignored '
                    'unless they are strain-level. Missing internal ranks '
                    'are annotated by their next most specific rank, '
                    'with the exception of k__Bacteria and k__Archaea which '
                    'match their domain\'s name.',
    },
    name='Select downstream MAG features from Kraken 2',
    description='Convert a Kraken 2 report, which is an annotated NCBI '
                'taxonomy tree into generic artifacts for downstream '
                'analyses.'
)

plugin.methods.register_function(
    function=q2_moshpit.eggnog.build_custom_diamond_db,
    inputs={
        'seqs': FeatureData[ProteinSequence],
        'taxonomy': ReferenceDB[NCBITaxonomy],
    },
    input_descriptions={
        'seqs': "Protein reference database.",
        'taxonomy': "Reference taxonomy, "
                    "needed to provide taxonomy features."
    },
    outputs=[('diamond_db', ReferenceDB[Diamond])],
    output_descriptions={
        'diamond_db': "DIAMOND database."
    },
    parameters={
        "threads": Int % Range(1, None),
        "file_buffer_size": Int % Range(1, None),
        "ignore_warnings": Bool,
        "no_parse_seqids": Bool
    },
    parameter_descriptions={
        "threads": "Number of CPU threads.",
        "file_buffer_size": "File buffer size in bytes.",
        "ignore_warnings": "Ignore warnings.",
        "no_parse_seqids": "Print raw seqids without parsing."
    },
    name="Create a DIAMOND formatted reference database from a FASTA input "
         "file.",
    description="Creates an artifact containing a binary DIAMOND database "
                "file (ref_db.dmnd) from a protein reference database "
                "file in FASTA format.",
    citations=[citations["buchfink_sensitive_2021"]],
    examples={
        "Minimum working example": ex.diamond_makedb
    }
)

plugin.methods.register_function(
    function=q2_moshpit.eggnog.fetch_eggnog_db,
    inputs={},
    parameters={},
    outputs=[("eggnog_db", ReferenceDB[Eggnog])],
    output_descriptions={
        "eggnog_db": "Artifact containing the eggNOG annotation "
                     "database."
    },
    name="Fetch the databases necessary to run the "
         "eggnog-annotate action.",
    description="Downloads EggNOG reference database using the "
                "`download_eggnog_data.py` script from eggNOG. Here, this "
                "script downloads 3 files and stores them in the output "
                "artifact. At least 80 GB of storage space is required to "
                "run this action.",
    citations=[citations["huerta_cepas_eggnog_2019"]]
)

plugin.methods.register_function(
    function=q2_moshpit.eggnog.fetch_diamond_db,
    inputs={},
    parameters={},
    outputs=[("diamond_db", ReferenceDB[Diamond])],
    output_descriptions={
        "diamond_db": "Complete Diamond reference database."
    },
    name="Fetch the complete Diamond database necessary to run the "
         "eggnog-diamond-search action.",
    description="Downloads Diamond reference database. "
                "This action downloads 1 file (ref_db.dmnd). At least 18 GB "
                "of storage space is required to run this action.",
    citations=[
        citations["buchfink_sensitive_2021"],
        citations["huerta_cepas_eggnog_2019"]
    ]
)

plugin.methods.register_function(
    function=q2_moshpit.eggnog.fetch_eggnog_proteins,
    inputs={},
    parameters={},
    outputs=[("eggnog_proteins", ReferenceDB[EggnogProteinSequences])],
    output_descriptions={
        "eggnog_proteins": "eggNOG database of protein sequences and "
                           "their corresponding taxonomy information."
    },
    name="Fetch the databases necessary to run the "
         "build-eggnog-diamond-db action.",
    description="Downloads eggnog proteome database  "
                "This script downloads 2 files "
                "(e5.proteomes.faa and e5.taxid_info.tsv) "
                "and creates and artifact with them. At least 18 GB of "
                "storage space is required to run this action. ",
    citations=[citations["huerta_cepas_eggnog_2019"]]
)


plugin.methods.register_function(
    function=q2_moshpit.eggnog.fetch_ncbi_taxonomy,
    inputs={},
    parameters={},
    outputs=[("taxonomy", ReferenceDB[NCBITaxonomy])],
    output_descriptions={
        "taxonomy": "NCBI reference taxonomy."
    },
    name="Fetch NCBI reference taxonomy",
    description="Downloads NCBI reference taxonomy from the NCBI FTP server. "
                "The resulting artifact is required by the "
                "build-custom-diamond-db action if one wished to "
                "create a Diamond data base with taxonomy features. "
                "At least 30 GB of "
                "storage space is required to run this action.",
    citations=[citations["NCBI"]]
)

plugin.methods.register_function(
    function=q2_moshpit.eggnog.build_eggnog_diamond_db,
    inputs={
        'eggnog_proteins': ReferenceDB[EggnogProteinSequences],
    },
    input_descriptions={
        'eggnog_proteins': "eggNOG database of protein sequences and "
                           "their corresponding taxonomy information "
                           "(generated through the `fetch-eggnog-proteins` "
                           "action)."
    },
    parameters={
        'taxon': Int % Range(2, 1579337)
    },
    parameter_descriptions={
        'taxon': "Taxon ID number."
    },
    outputs=[("diamond_db", ReferenceDB[Diamond])],
    output_descriptions={
        "diamond_db": "Complete Diamond reference database for the"
                      "specified taxon."
    },
    name="Create a DIAMOND formatted reference database for the"
         "specified taxon.",
    description="Creates a DIAMOND database which contains the protein "
                "sequences that belong to the specified taxon.",
    citations=[
        citations["buchfink_sensitive_2021"],
        citations["huerta_cepas_eggnog_2019"]
    ]
)

plugin.pipelines.register_function(
    function=q2_moshpit.eggnog.eggnog_diamond_search,
    inputs={
        'sequences':
            SampleData[Contigs] | SampleData[MAGs] | FeatureData[MAG],
        'diamond_db': ReferenceDB[Diamond],
    },
    parameters={
        'num_cpus': Int,
        'db_in_memory': Bool,
        **partition_params
    },
    input_descriptions={
        'sequences': 'Sequence data of the contigs we want to '
                     'search for hits using the Diamond Database',
        'diamond_db': 'The filepath to an artifact containing the '
                      'Diamond database',
    },
    parameter_descriptions={
        'num_cpus': 'Number of CPUs to utilize. \'0\' will '
                    'use all available.',
        'db_in_memory': 'Read database into memory. The '
                        'database can be very large, so this '
                        'option should only be used on clusters or other '
                        'machines with enough memory.',
        **partition_param_descriptions
    },
    outputs=[
        ('eggnog_hits', SampleData[BLAST6]),
        ('table', FeatureTable[Frequency])
    ],
    name='Run eggNOG search using diamond aligner',
    description="This method performs the steps by which we find our "
                "possible target sequences to annotate using the diamond "
                "search functionality from the eggnog `emapper.py` script",
    citations=[
        citations["buchfink_sensitive_2021"],
        citations["huerta_cepas_eggnog_2019"]
    ]
)

plugin.methods.register_function(
    function=q2_moshpit.eggnog._eggnog_diamond_search,
    inputs={
        'sequences':
            SampleData[Contigs] | SampleData[MAGs] | FeatureData[MAG],
        'diamond_db': ReferenceDB[Diamond],
    },
    parameters={
        'num_cpus': Int,
        'db_in_memory': Bool,
    },
    input_descriptions={
        'sequences': 'Sequence data of the contigs we want to '
                     'search for hits using the Diamond Database',
        'diamond_db': 'The filepath to an artifact containing the '
                      'Diamond database',
    },
    parameter_descriptions={
        'num_cpus': 'Number of CPUs to utilize. \'0\' will '
                    'use all available.',
        'db_in_memory': 'Read database into memory. The '
                        'database can be very large, so this '
                        'option should only be used on clusters or other '
                        'machines with enough memory.',
    },
    outputs=[
        ('eggnog_hits', SampleData[BLAST6]),
        ('table', FeatureTable[Frequency])
    ],
    output_descriptions={
        'eggnog_hits': 'BLAST6-like table(s) describing the identified '
                       'orthologs. One table per sample or MAG in the input.',
        'table': 'Feature table with counts of orthologs per sample/MAG.'
    },
    name='Run eggNOG search using diamond aligner',
    description="This method performs the steps by which we find our "
                "possible target sequences to annotate using the diamond "
                "search functionality from the eggnog `emapper.py` script",
    citations=[
        citations["buchfink_sensitive_2021"],
        citations["huerta_cepas_eggnog_2019"]
    ]
)

plugin.methods.register_function(
    function=q2_moshpit.eggnog._eggnog_feature_table,
    inputs={
        'seed_orthologs': SampleData[BLAST6]
    },
    parameters={},
    input_descriptions={
        'seed_orthologs': 'Sequence data to be turned into an eggnog feature '
                          'table.'
    },
    parameter_descriptions={},
    outputs=[
        ('table', FeatureTable[Frequency])
    ],
    name='Create an eggnog table',
    description='Create an eggnog table'
)

plugin.pipelines.register_function(
    function=q2_moshpit.eggnog.eggnog_annotate,
    inputs={
        'eggnog_hits': SampleData[BLAST6],
        'eggnog_db': ReferenceDB[Eggnog],
    },
    input_descriptions={
        'eggnog_hits': 'BLAST6-like table(s) describing the '
                       'identified orthologs. ',
        "eggnog_db": "eggNOG annotation database."
    },
    parameters={
        'db_in_memory': Bool,
        'num_cpus': Int % Range(0, None),
        **partition_params
    },
    parameter_descriptions={
        'db_in_memory': 'Read eggnog database into memory. The '
                        'eggnog database is very large(>44GB), so this '
                        'option should only be used on clusters or other '
                        'machines with enough memory.',
        'num_cpus': 'Number of CPUs to utilize. \'0\' will '
                    'use all available.',
        **partition_param_descriptions
    },
    outputs=[('ortholog_annotations', FeatureData[NOG])],
    output_descriptions={
        'ortholog_annotations': 'Annotated hits.'
    },
    name='Annotate orthologs against eggNOG database',
    description="Apply eggnog mapper to annotate seed orthologs.",
    citations=[citations["huerta_cepas_eggnog_2019"]]
)

plugin.methods.register_function(
    function=q2_moshpit.eggnog._eggnog_annotate,
    inputs={
        'eggnog_hits': SampleData[BLAST6],
        'eggnog_db': ReferenceDB[Eggnog],
    },
    parameters={
        'db_in_memory': Bool,
        'num_cpus': Int % Range(0, None)
    },
    parameter_descriptions={
        'db_in_memory': 'Read eggnog database into memory. The '
                        'eggnog database is very large(>44GB), so this '
                        'option should only be used on clusters or other '
                        'machines with enough memory.',
        'num_cpus': 'Number of CPUs to utilize. \'0\' will '
                    'use all available.',
    },
    outputs=[('ortholog_annotations', FeatureData[NOG])],
    name='Annotate orthologs against eggNOG database',
    description="Apply eggnog mapper to annotate seed orthologs.",
    citations=[citations["huerta_cepas_eggnog_2019"]]
)

plugin.methods.register_function(
    function=q2_moshpit.partition.partition_sample_data_mags,
    inputs={"mags": SampleData[MAGs]},
    parameters={"num_partitions": Int % Range(1, None)},
    outputs={"partitioned_mags": Collection[SampleData[MAGs]]},
    input_descriptions={"mags": "The MAGs to partition."},
    parameter_descriptions={
        "num_partitions": "The number of partitions to split the MAGs"
        " into. Defaults to partitioning into individual"
        " MAGs."
    },
    name="Partition MAGs",
    description="Partition a SampleData[MAGs] artifact into smaller "
                "artifacts containing subsets of the MAGs",
)

plugin.methods.register_function(
    function=q2_moshpit.partition.partition_orthologs,
    inputs={"orthologs": SampleData[BLAST6]},
    parameters={"num_partitions": Int % Range(1, None)},
    outputs={"partitioned_orthologs": Collection[SampleData[BLAST6]]},
    input_descriptions={"orthologs": "The orthologs to partition."},
    parameter_descriptions={
        "num_partitions": "The number of partitions to split the MAGs"
        " into. Defaults to partitioning into individual"
        " MAGs."
    },
    name="Partition orthologs",
    description="Partition a SampleData[BLAST6] artifact into smaller "
                "artifacts containing subsets of the BLAST6 reports.",
)

plugin.methods.register_function(
    function=q2_moshpit.partition.collate_sample_data_mags,
    inputs={"mags": List[SampleData[MAGs]]},
    parameters={},
    outputs={"collated_mags": SampleData[MAGs]},
    input_descriptions={"mags": "A collection of MAGs to be collated."},
    name="Collate mags",
    description="Takes a collection of SampleData[MAGs]'s "
                "and collates them into a single artifact.",
)

plugin.methods.register_function(
    function=q2_moshpit.partition.partition_feature_data_mags,
    inputs={"mags": FeatureData[MAG]},
    parameters={"num_partitions": Int % Range(1, None)},
    outputs={"partitioned_mags": Collection[FeatureData[MAG]]},
    input_descriptions={"mags": "MAGs to partition."},
    parameter_descriptions={
        "num_partitions": "The number of partitions to split the MAGs"
        " into. Defaults to partitioning into individual"
        " MAGs."
    },
    name="Partition MAGs",
    description="Partition a FeatureData[MAG] artifact into smaller "
                "artifacts containing subsets of the MAGs",
)

plugin.methods.register_function(
    function=q2_moshpit.partition.collate_feature_data_mags,
    inputs={"mags": List[FeatureData[MAG]]},
    parameters={},
    outputs={"collated_mags": FeatureData[MAG]},
    input_descriptions={"mags": "A collection of MAGs to be collated."},
    name="Collate mags",
    description="Takes a collection of FeatureData[MAG]'s "
                "and collates them into a single artifact.",
)

plugin.methods.register_function(
    function=q2_moshpit.partition.collate_orthologs,
    inputs={"orthologs": List[SampleData[BLAST6]]},
    parameters={},
    outputs={"collated_orthologs": SampleData[BLAST6]},
    input_descriptions={"orthologs": "Orthologs to collate"},
    parameter_descriptions={},
    name="Collate Orthologs",
    description="Takes a collection SampleData[BLAST6] artifacts "
                "and collates them into a single artifact.",
)

plugin.methods.register_function(
    function=q2_moshpit.partition.collate_annotations,
    inputs={'ortholog_annotations': List[FeatureData[NOG]]},
    parameters={},
    outputs=[('collated_annotations', FeatureData[NOG])],
    input_descriptions={
        'ortholog_annotations': "Collection of ortholog annotations."
    },
    output_descriptions={
        'collated_annotations': "Collated ortholog annotations."
    },
    name='Collate ortholog annotations.',
    description="Takes a collection of FeatureData[NOG]'s "
                "and collates them into a single artifact.",
)

# First bool flag only allowed to be True when the DB contains all lineages
# Second bool flag only allowed to be True when the DB has property "eukaryota"
# Third bool flag only allowed to be True when the DB has property "prokaryota"
# Triple false option = setting where user specifies the lineage dataset
(
    i_busco_db,
    p_auto_lineage, p_auto_lineage_euk, p_auto_lineage_prok,
    _
) = TypeMap({
    (
        ReferenceDB[
            BuscoDB % Properties(['virus', 'prokaryota', 'eukaryota'])
        ],
        Bool % Choices(True),
        Bool % Choices(False),
        Bool % Choices(False),
    ): Int,  # Placeholder type because visualizations have no output
    (
        ReferenceDB[
            BuscoDB % Properties(['virus', 'prokaryota', 'eukaryota'])
        ],
        Bool % Choices(False),
        Bool % Choices(True),
        Bool % Choices(False),
    ): Int,
    (
        ReferenceDB[
            BuscoDB % Properties(['virus', 'prokaryota', 'eukaryota'])
        ],
        Bool % Choices(False),
        Bool % Choices(False),
        Bool % Choices(True),
    ): Int,
    (
        ReferenceDB[
            BuscoDB % Properties(['virus', 'prokaryota', 'eukaryota'])
        ],
        Bool % Choices(False),
        Bool % Choices(False),
        Bool % Choices(False),
    ): Int,
    (
        ReferenceDB[BuscoDB % Properties(['prokaryota', 'eukaryota'])],
        Bool % Choices(False),
        Bool % Choices(True),
        Bool % Choices(False),
    ): Int,
    (
        ReferenceDB[BuscoDB % Properties(['prokaryota', 'eukaryota'])],
        Bool % Choices(False),
        Bool % Choices(False),
        Bool % Choices(True),
    ): Int,
    (
        ReferenceDB[BuscoDB % Properties(['prokaryota', 'eukaryota'])],
        Bool % Choices(False),
        Bool % Choices(False),
        Bool % Choices(False),
    ): Int,
    (
        ReferenceDB[BuscoDB % Properties(['virus', 'eukaryota'])],
        Bool % Choices(False),
        Bool % Choices(True),
        Bool % Choices(False),
    ): Int,
    (
        ReferenceDB[BuscoDB % Properties(['virus', 'eukaryota'])],
        Bool % Choices(False),
        Bool % Choices(False),
        Bool % Choices(False),
    ): Int,
    (
        ReferenceDB[BuscoDB % Properties(['virus', 'prokaryota'])],
        Bool % Choices(False),
        Bool % Choices(False),
        Bool % Choices(True),
    ): Int,
    (
        ReferenceDB[BuscoDB % Properties(['virus', 'prokaryota'])],
        Bool % Choices(False),
        Bool % Choices(False),
        Bool % Choices(False),
    ): Int,
    (
        ReferenceDB[BuscoDB % Properties('prokaryota')],
        Bool % Choices(False),
        Bool % Choices(False),
        Bool % Choices(True),
    ): Int,
    (
        ReferenceDB[BuscoDB % Properties('prokaryota')],
        Bool % Choices(False),
        Bool % Choices(False),
        Bool % Choices(False),
    ): Int,
    (
        ReferenceDB[BuscoDB % Properties('eukaryota')],
        Bool % Choices(False),
        Bool % Choices(True),
        Bool % Choices(False),
    ): Int,
    (
        ReferenceDB[BuscoDB % Properties('eukaryota')],
        Bool % Choices(False),
        Bool % Choices(False),
        Bool % Choices(False),
    ): Int,
    (
        ReferenceDB[BuscoDB % Properties('virus')],
        Bool % Choices(False),
        Bool % Choices(False),
        Bool % Choices(False),
    ): Int,
})

busco_params = {
    "mode": Str % Choices(["genome"]),
    "lineage_dataset": Str,
    "augustus": Bool,
    "augustus_parameters": Str,
    "augustus_species": Str,
    "auto_lineage": p_auto_lineage,
    "auto_lineage_euk": p_auto_lineage_euk,
    "auto_lineage_prok": p_auto_lineage_prok,
    "cpu": Int % Range(1, None),
    "config": Str,
    "contig_break": Int % Range(0, None),
    "evalue": Float % Range(0, None, inclusive_start=False),
    "force": Bool,
    "limit": Int % Range(1, 20),
    "long": Bool,
    "metaeuk_parameters": Str,
    "metaeuk_rerun_parameters": Str,
    "miniprot": Bool,
    "scaffold_composition": Bool,
}
busco_param_descriptions = {
    "mode": "Specify which BUSCO analysis mode to run."
            "Currently only the 'genome' option is supported, "
            "for genome assemblies. In the future modes for transcriptome "
            "assemblies and for annotated gene sets (proteins) will be made "
            "available.",
    "lineage_dataset": "Specify the name of the BUSCO lineage to be used. "
                       "To see all possible options run `busco "
                       "--list-datasets`.",
    "augustus": "Use augustus gene predictor for eukaryote runs.",
    "augustus_parameters": "Pass additional arguments to Augustus. "
                           "All arguments should be contained within a single "
                           "string with no white space, with each argument "
                           "separated by a comma. "
                           "Example: '--PARAM1=VALUE1,--PARAM2=VALUE2'.",
    "augustus_species": "Specify a species for Augustus training.",
    "auto_lineage": "Run auto-lineage to find optimum lineage path.",
    "auto_lineage_euk": "Run auto-placement just on eukaryote tree to find "
                        "optimum lineage path.",
    "auto_lineage_prok": "Run auto-lineage just on non-eukaryote trees to "
                         "find optimum lineage path.",
    "cpu": "Specify the number (N=integer) of threads/cores to use.",
    "config": "Provide a config file.",
    "contig_break": "Number of contiguous Ns to signify a break between "
                    "contigs. Default is n=10. "
                    "See https://gitlab.com/ezlab/busco/-/issues/691 for a "
                    "more detailed explanation.",
    "evalue": "E-value cutoff for BLAST searches. "
              "Allowed formats, 0.001 or 1e-03, Default: 1e-03.",
    "force": "Force rewriting of existing files. Must be used when output "
             "files with the provided name already exist.",
    "limit": "How many candidate regions (contig or transcript) to consider "
             "per BUSCO. Default: 3.",
    "long": "Optimization Augustus self-training mode (Default: Off); "
            "adds considerably to the run time, "
            "but can improve results for some non-model organisms.",
    "metaeuk_parameters": "Pass additional arguments to Metaeuk for the first "
                          "run. All arguments should be contained within a "
                          "single string with no white space, with each "
                          "argument separated by a comma. "
                          "Example: `--PARAM1=VALUE1,--PARAM2=VALUE2`.",
    "metaeuk_rerun_parameters": "Pass additional arguments to Metaeuk for the "
                                "second run. All arguments should be "
                                "contained within a single string with no "
                                "white space, with each argument separated by "
                                "a comma. "
                                "Example: `--PARAM1=VALUE1,--PARAM2=VALUE2`.",
    "miniprot": "Use miniprot gene predictor for eukaryote runs.",
    "scaffold_composition": "Writes ACGTN content per scaffold to a file "
                            "`scaffold_composition.txt`.",
}


plugin.methods.register_function(
    function=q2_moshpit.partition.collate_busco_results,
    inputs={"busco_results": List[BUSCOResults]},
    parameters={},
    outputs={"collated_busco_results": BUSCOResults},
    name="Collate BUSCO results.",
    description="Collates BUSCO results."
)

plugin.visualizers.register_function(
    function=q2_moshpit.busco._visualize_busco,
    inputs={
        "busco_results": BUSCOResults,
    },
    parameters={},
    input_descriptions={
        "busco_results": "BUSCO results table.",
    },
    parameter_descriptions={},
    name="Visualize BUSCO results.",
    description="This method generates a visualization "
                "from the BUSCO results table.",
    citations=[citations["manni_busco_2021"]],
)

plugin.methods.register_function(
    function=q2_moshpit.busco._evaluate_busco,
    inputs={
        "bins": SampleData[MAGs],
        "busco_db": i_busco_db
    },
    parameters=busco_params,
    outputs={
        "results": BUSCOResults
    },
    input_descriptions={
        "bins": "MAGs to be analyzed.",
        "busco_db": "BUSCO database. If provided BUSCO will run in offline "
                    "mode. If not provided a BUSCO database "
                    "will be downloaded to a temporary location and then "
                    "deleted."
    },
    parameter_descriptions=busco_param_descriptions,
    output_descriptions={
        "results": "BUSCO result table."
    },
    name="Evaluate quality of the generated MAGs using BUSCO.",
    description="This method uses BUSCO "
                "(Benchmarking Universal Single-Copy Ortholog assessment "
                "tool) to assess the quality of assembled MAGs and generates "
                "a table summarizing the results.",
    citations=[citations["manni_busco_2021"]],
)

plugin.pipelines.register_function(
    function=q2_moshpit.busco.evaluate_busco,
    inputs={
        "bins": SampleData[MAGs],
        "busco_db": i_busco_db
    },
    parameters={**busco_params, **partition_params},
    outputs={
        "results_table": BUSCOResults,
        "visualization": Visualization
    },
    input_descriptions={
        "bins": "MAGs to be analyzed.",
        "busco_db": "BUSCO database. If provided BUSCO will run in offline "
                    "mode. If not provided a BUSCO database "
                    "will be downloaded to a temporary location and then "
                    "deleted."
    },
    parameter_descriptions={
        **busco_param_descriptions, **partition_param_descriptions
    },
    output_descriptions={
        "results_table": "BUSCO result table.",
        "visualization": "Visualization of the BUSCO results."
    },
    name="Evaluate quality of the generated MAGs using BUSCO.",
    description="This method uses BUSCO "
                "(Benchmarking Universal Single-Copy Ortholog assessment "
                "tool) to assess the quality of assembled MAGs and generates "
                "a table summarizing the results.",
    citations=[citations["manni_busco_2021"]],
)

plugin.methods.register_function(
    function=q2_moshpit.prodigal.predict_genes_prodigal,
    inputs={
        'mags': FeatureData[MAG] | SampleData[MAGs]
    },
    input_descriptions={
        'mags': 'MAGs for which one wishes to predict genes.'
    },
    parameters={
        "translation_table_number": Str % Choices([
            '1', '2', '3', '4', '5', '6',
            '9', '10', '11', '12', '13', '14', '15', '16',
            '21', '22', '23', '24', '25'
        ])
    },
    parameter_descriptions={
        'translation_table_number':
            'Translation table to be used to '
            'translate genes into a sequence of amino '
            'acids. See '
            'https://www.ncbi.nlm.nih.gov/Taxonomy/Utils/wprintgc.cgi '
            'for reference.'
    },
    outputs=[
        ('loci', GenomeData[Loci]),
        ('genes', GenomeData[Genes]),
        ('proteins', GenomeData[Proteins])
    ],
    output_descriptions={
        'loci': "Gene coordinates files (one per MAG) listing the location of "
                "each predicted gene as well as some additional scoring "
                "information. ",
        'genes': "Fasta files (one per MAG) with the nucleotide sequences of "
                 "the predicted genes.",
        'proteins': "Fasta files (one per MAG) with the protein translation "
                    "of the predicted genes."
    },
    name='Predict gene sequences from MAGs using Prodigal.',
    description="Prodigal (PROkaryotic DYnamic programming "
                "Gene-finding ALgorithm), a gene prediction algorithm "
                "designed for improved gene structure prediction, translation "
                "initiation site recognition, and reduced false positives in "
                "prokaryotic genomes.",
    citations=[citations["hyatt_prodigal_2010"]]
)

plugin.methods.register_function(
    function=q2_moshpit.kaiju.fetch_kaiju_db,
    inputs={},
    parameters={
        "database_type": Str
        % Choices(
            [
                "nr",
                "nr_euk",
                "refseq",
                "fungi",
                "viruses",
                "plasmids",
                "progenomes",
                "rvdb",
            ]
        ),
    },
    outputs=[
        ("database", KaijuDB),
    ],
    input_descriptions={},
    parameter_descriptions={
        "database_type": "Type of database to be downloaded. For more "
        "information on available types please see the list on "
        "Kaiju's web server: https://kaiju.binf.ku.dk/server",
    },
    output_descriptions={"database": "Kaiju database."},
    name="Fetch Kaiju database.",
    description="This method fetches the latest Kaiju database from "
                "https://kaiju.binf.ku.dk/server.",
    citations=[citations["menzel2016"]],
)

plugin.methods.register_function(
    function=q2_moshpit.kaiju.classify_kaiju,
    inputs={
        "seqs": SampleData[
            SequencesWithQuality | PairedEndSequencesWithQuality
            ],
        "db": KaijuDB,
    },
    parameters={
        "z": Int % Range(1, None),
        "a": Str % Choices(["greedy", "mem"]),
        "e": Int % Range(1, None),
        "m": Int % Range(1, None),
        "s": Int % Range(1, None),
        "evalue": Float % Range(0, 1),
        "x": Bool,
        "r": Str % Choices(
            ["phylum", "class", "order", "family", "genus", "species"]
        ),
        "c": Float % Range(0, 100, inclusive_start=True),
        "exp": Bool,
        "u": Bool,
    },
    outputs=[
        ("abundances", FeatureTable[Frequency]),
        ("taxonomy", FeatureData[Taxonomy])
    ],
    input_descriptions={
        "seqs": "Sequences to be classified.",
        "db": "Kaiju database.",
    },
    parameter_descriptions={
        "z": "Number of threads.",
        "a": "Run mode.",
        "e": "Number of mismatches allowed in Greedy mode.",
        "m": "Minimum match length.",
        "s": "Minimum match score in Greedy mode.",
        "evalue": "Minimum E-value in Greedy mode.",
        "x": "Enable SEG low complexity filter.",
        "r": "Taxonomic rank.",
        "c": "Minimum required number or fraction of reads for "
             "the taxon  (except viruses) to be reported.",
        "exp": "Expand viruses, which are always shown as full "
               "taxon path and read counts are not summarized in "
               "higher taxonomic levels.",
        "u": "Do not count unclassified reads for the total reads "
             "when calculating percentages for classified reads."
    },
    output_descriptions={
        "abundances": "Read abundances.", "taxonomy": "Linked taxonomy."
    },
    name="Classify reads using Kaiju.",
    description="This method uses Kaiju to perform taxonomic "
                "classification of NGS reads.",
    citations=[citations["menzel2016"]],
)

p_virus, p_prok, p_euk, o_busco_db = TypeMap({
    (
        Bool % Choices(True),
        Bool % Choices(True),
        Bool % Choices(True)
    ): ReferenceDB[BuscoDB % Properties(['virus', 'prokaryota', 'eukaryota'])],
    (
        Bool % Choices(False),
        Bool % Choices(True),
        Bool % Choices(True)
    ): ReferenceDB[BuscoDB % Properties(['prokaryota', 'eukaryota'])],
    (
        Bool % Choices(True),
        Bool % Choices(False),
        Bool % Choices(True)
    ): ReferenceDB[BuscoDB % Properties(['virus', 'eukaryota'])],
    (
        Bool % Choices(True),
        Bool % Choices(True),
        Bool % Choices(False)
    ): ReferenceDB[BuscoDB % Properties(['virus', 'prokaryota'])],
    (
        Bool % Choices(True),
        Bool % Choices(False),
        Bool % Choices(False)
    ): ReferenceDB[BuscoDB % Properties('virus')],
    (
        Bool % Choices(False),
        Bool % Choices(True),
        Bool % Choices(False)
    ): ReferenceDB[BuscoDB % Properties('prokaryota')],
    (
        Bool % Choices(False),
        Bool % Choices(False),
        Bool % Choices(True)
    ): ReferenceDB[BuscoDB % Properties('eukaryota')],
})

plugin.methods.register_function(
    function=q2_moshpit.busco.fetch_busco_db,
    inputs={},
    outputs=[('busco_db', o_busco_db)],
    output_descriptions={
        'busco_db': "BUSCO database for the specified lineages."
    },
    parameters={
        "virus": p_virus,
        "prok": p_prok,
        "euk": p_euk,
    },
    parameter_descriptions={
        "virus": "Download the virus dataset.",
        "prok": "Download the prokaryote dataset.",
        "euk": "Download the eukaryote dataset.",
    },
    name="Download BUSCO database.",
    description="Downloads BUSCO database for the specified lineage. "
                "Output can be used to run BUSCO with the 'evaluate-busco' "
                "action.",
    citations=[citations["manni_busco_2021"]],
)

plugin.methods.register_function(
    function=q2_moshpit._utils.get_feature_lengths,
    inputs={
        "features": FeatureData[MAG],
    },
    parameters={},
    outputs=[
        ('lengths',
         FeatureData[SequenceCharacteristics % Properties('length')])
    ],
    input_descriptions={
        "features": "Features to get lengths for."
    },
    parameter_descriptions={},
    output_descriptions={'lengths': 'Feature lengths.', },
    name='Get feature lengths.',
    description='This method extract lengths for the provided feature set.',
    citations=[]
)

<<<<<<< HEAD
plugin.register_semantic_types(BUSCOResults, BuscoDB)
plugin.register_formats(
    BUSCOResultsFormat, BUSCOResultsDirectoryFormat, BuscoDatabaseDirFmt
)
=======
filter_mags_params = {
    "metadata": Metadata,
    "where": Str,
    "exclude_ids": Bool,
}
filter_contigs_param_descriptions = {
    "metadata": "Sample metadata indicating which MAG ids to filter. "
                "The optional `where` parameter may be used to filter ids "
                "based on specified conditions in the metadata. The "
                "optional `exclude_ids` parameter may be used to exclude "
                "the ids specified in the metadata from the filter.",
    "where": "Optional SQLite WHERE clause specifying MAG metadata "
             "criteria that must be met to be included in the filtered "
             "data. If not provided, all MAGs in `metadata` that are "
             "also in the MAG data will be retained.",
    "exclude_ids": "Defaults to False. If True, the MAGs selected by "
                   "the `metadata` and optional `where` parameter will be "
                   "excluded from the filtered data.",
}

plugin.methods.register_function(
    function=q2_moshpit.filtering.filter_derep_mags,
    inputs={"mags": FeatureData[MAG]},
    parameters=filter_mags_params,
    outputs={"filtered_mags": FeatureData[MAG]},
    input_descriptions={"mags": "Dereplicated MAGs to filter."},
    parameter_descriptions=filter_contigs_param_descriptions,
    name="Filter dereplicated MAGs.",
    description="Filter dereplicated MAGs based on metadata.",
)

plugin.methods.register_function(
    function=q2_moshpit.filtering.filter_mags,
    inputs={"mags": SampleData[MAGs]},
    parameters={
        **filter_mags_params,
        "on": Str % Choices(["sample", "mag"]),
    },
    outputs={"filtered_mags": SampleData[MAGs]},
    input_descriptions={"mags": "MAGs to filter."},
    parameter_descriptions={
        **filter_contigs_param_descriptions,
        "on": "Whether to filter based on sample or MAG metadata."
    },
    name="Filter MAGs.",
    description="Filter MAGs based on metadata.",
)

plugin.register_semantic_types(BUSCOResults)
>>>>>>> 0c559e64
plugin.register_semantic_type_to_format(
    BUSCOResults,
    artifact_format=BUSCOResultsDirectoryFormat)
plugin.register_semantic_type_to_format(
    ReferenceDB[BuscoDB], BuscoDatabaseDirFmt
)
importlib.import_module('q2_moshpit.busco.types._transformer')<|MERGE_RESOLUTION|>--- conflicted
+++ resolved
@@ -6,12 +6,7 @@
 # The full license is in the file LICENSE, distributed with this software.
 # ----------------------------------------------------------------------------
 import importlib
-<<<<<<< HEAD
-=======
-
 from qiime2.plugin import Metadata
-
->>>>>>> 0c559e64
 from q2_moshpit.busco.types import (
     BUSCOResultsFormat, BUSCOResultsDirectoryFormat, BuscoDatabaseDirFmt,
     BUSCOResults, BuscoDB
@@ -1406,12 +1401,6 @@
     citations=[]
 )
 
-<<<<<<< HEAD
-plugin.register_semantic_types(BUSCOResults, BuscoDB)
-plugin.register_formats(
-    BUSCOResultsFormat, BUSCOResultsDirectoryFormat, BuscoDatabaseDirFmt
-)
-=======
 filter_mags_params = {
     "metadata": Metadata,
     "where": Str,
@@ -1460,8 +1449,10 @@
     description="Filter MAGs based on metadata.",
 )
 
-plugin.register_semantic_types(BUSCOResults)
->>>>>>> 0c559e64
+plugin.register_semantic_types(BUSCOResults, BuscoDB)
+plugin.register_formats(
+    BUSCOResultsFormat, BUSCOResultsDirectoryFormat, BuscoDatabaseDirFmt
+)
 plugin.register_semantic_type_to_format(
     BUSCOResults,
     artifact_format=BUSCOResultsDirectoryFormat)
