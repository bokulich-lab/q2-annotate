# ----------------------------------------------------------------------------
# Copyright (c) 2022-2023, QIIME 2 development team.
#
# Distributed under the terms of the Modified BSD License.
#
# The full license is in the file LICENSE, distributed with this software.
# ----------------------------------------------------------------------------
import importlib

from qiime2.plugin import Metadata

from q2_moshpit.busco.types import (
    BUSCOResults, BUSCOResultsDirectoryFormat, BUSCOResultsFormat
)
from q2_types.distance_matrix import DistanceMatrix
from q2_types.feature_data import (
    FeatureData, Sequence, Taxonomy, ProteinSequence, SequenceCharacteristics
)
from q2_types.feature_table import FeatureTable, Frequency, PresenceAbsence
from q2_types.per_sample_sequences import (
    SequencesWithQuality, PairedEndSequencesWithQuality, MAGs, Contigs
)
from q2_types.sample_data import SampleData
from q2_types.feature_map import FeatureMap, MAGtoContigs
from qiime2.core.type import (
    Bool, Range, Int, Str, Float, List, Choices, Collection, Visualization
)
from qiime2.core.type import (Properties, TypeMap)
from qiime2.plugin import (Plugin, Citations)
import q2_moshpit._examples as ex
import q2_moshpit
from q2_types.feature_data_mag import NOG, MAG
from q2_types.genome_data import (
    BLAST6, GenomeData, Loci, Genes, Proteins
)
from q2_types.kaiju import KaijuDB
from q2_types.kraken2 import (
    Kraken2Reports, Kraken2Outputs, Kraken2DB, Kraken2DBReport
)
from q2_types.kraken2._type import BrackenDB
from q2_types.per_sample_sequences._type import AlignmentMap
from q2_types.reference_db import (
    ReferenceDB, Diamond, Eggnog, NCBITaxonomy, EggnogProteinSequences
)

citations = Citations.load('citations.bib', package='q2_moshpit')

kraken2_params = {
    'threads': Int % Range(1, None),
    'confidence': Float % Range(0, 1, inclusive_end=True),
    'minimum_base_quality': Int % Range(0, None),
    'memory_mapping': Bool,
    'minimum_hit_groups': Int % Range(1, None),
    'quick': Bool,
    'report_minimizer_data': Bool
}
kraken2_param_descriptions = {
    'threads': 'Number of threads.',
    'confidence': 'Confidence score threshold.',
    'minimum_base_quality': 'Minimum base quality used in classification.'
                            ' Only applies when reads are used as input.',
    'memory_mapping': 'Avoids loading the database into RAM.',
    'minimum_hit_groups': 'Minimum number of hit groups (overlapping '
                          'k-mers sharing the same minimizer).',
    'quick': 'Quick operation (use first hit or hits).',
    'report_minimizer_data': 'Include number of read-minimizers per-taxon and'
                             ' unique read-minimizers per-taxon in the repot.'
}

partition_params = {"num_partitions": Int % Range(1, None)}
partition_param_descriptions = {
        "num_partitions": "The number of partitions to split the contigs"
        " into. Defaults to partitioning into individual"
        " samples."
}

plugin = Plugin(
    name='moshpit',
    version=q2_moshpit.__version__,
    website="https://github.com/bokulich-lab/q2-moshpit",
    package='q2_moshpit',
    description=(
        'MOdular SHotgun metagenome Pipelines with Integrated '
        'provenance Tracking: QIIME 2 plugin gor metagenome analysis with'
        'tools for genome binning and functional annotation.'),
    short_description='QIIME 2 plugin for metagenome analysis.',
)

importlib.import_module('q2_moshpit.eggnog')
importlib.import_module('q2_moshpit.metabat2')

plugin.methods.register_function(
    function=q2_moshpit.metabat2.bin_contigs_metabat,
    inputs={
        'contigs': SampleData[Contigs],
        'alignment_maps': SampleData[AlignmentMap]
    },
    parameters={
        'min_contig': Int % Range(1500, None),
        'max_p': Int % Range(1, 100),
        'min_s': Int % Range(1, 100),
        'max_edges': Int % Range(1, None),
        'p_tnf': Int % Range(0, 100),
        'no_add': Bool,
        'min_cv': Int % Range(1, None),
        'min_cv_sum': Int % Range(1, None),
        'min_cls_size': Int % Range(1, None),
        'num_threads': Int % Range(0, None),
        'seed': Int % Range(0, None),
        'debug': Bool,
        'verbose': Bool
    },
    outputs=[
        ('mags', SampleData[MAGs]),
        ('contig_map', FeatureMap[MAGtoContigs]),
        ('unbinned_contigs', SampleData[Contigs % Properties('unbinned')])
    ],
    input_descriptions={
        'contigs': 'Contigs to be binned.',
        'alignment_maps': 'Reads-to-contig alignment maps.'
    },
    parameter_descriptions={
        'min_contig': 'Minimum size of a contig for binning.',
        'max_p': 'Percentage of "good" contigs considered for binning '
                 'decided by connection among contigs. The greater, the '
                 'more sensitive.',
        'min_s': 'Minimum score of a edge for binning. The greater, the '
                 'more specific.',
        'max_edges': 'Maximum number of edges per node. The greater, the '
                     'more sensitive.',
        'p_tnf': 'TNF probability cutoff for building TNF graph. Use it to '
                 'skip the preparation step. (0: auto)',
        'no_add': 'Turning off additional binning for lost or small contigs.',
        'min_cv': 'Minimum mean coverage of a contig in each library '
                  'for binning.',
        'min_cv_sum': 'Minimum total effective mean coverage of a contig '
                      '(sum of depth over minCV) for binning.',
        'min_cls_size': 'Minimum size of a bin as the output.',
        'num_threads': 'Number of threads to use (0: use all cores).',
        'seed': 'For exact reproducibility. (0: use random seed)',
        'debug': 'Debug output.',
        'verbose': 'Verbose output.'
    },
    output_descriptions={
        'mags': 'The resulting MAGs.',
        'contig_map': 'Mapping of MAG identifiers to the contig identifiers '
                      'contained in each MAG.',
        'unbinned_contigs': 'Contigs that were not binned into any MAG.'
    },
    name='Bin contigs into MAGs using MetaBAT 2.',
    description='This method uses MetaBAT 2 to bin provided contigs '
                'into MAGs.',
    citations=[citations["kang2019"], citations["heng2009samtools"],
               citations["scikit_bio_release"]]
)

T_kraken_in, T_kraken_out_rep, T_kraken_out_hits = TypeMap({
    SampleData[SequencesWithQuality |
               PairedEndSequencesWithQuality]: (
        SampleData[Kraken2Reports % Properties('reads')],
        SampleData[Kraken2Outputs % Properties('reads')]
    ),
    SampleData[Contigs]: (
        SampleData[Kraken2Reports % Properties('contigs')],
        SampleData[Kraken2Outputs % Properties('contigs')]
    ),
    FeatureData[MAG]: (
        FeatureData[Kraken2Reports % Properties('mags')],
        FeatureData[Kraken2Outputs % Properties('mags')]
    ),
    SampleData[MAGs]: (
        SampleData[Kraken2Reports % Properties('mags')],
        SampleData[Kraken2Outputs % Properties('mags')]
    )
})

plugin.pipelines.register_function(
    function=q2_moshpit.kraken2.classification.classify_kraken2,
    inputs={
        "seqs": T_kraken_in,
        "kraken2_db": Kraken2DB,
    },
    parameters={**kraken2_params, **partition_params},
    outputs=[
        ('reports', T_kraken_out_rep),
        ('hits', T_kraken_out_hits),
    ],
    input_descriptions={
        "seqs": "Sequences to be classified. Both, single-/paired-end reads"
                "and assembled MAGs, can be provided.",
        "kraken2_db": "Kraken 2 database.",
    },
    parameter_descriptions={
        **kraken2_param_descriptions,
        **partition_param_descriptions
    },
    output_descriptions={
        'reports': 'Reports produced by Kraken2.',
        'hits': 'Output files produced by Kraken2.',
    },
    name='Perform taxonomic classification of reads or MAGs using Kraken 2.',
    description='This method uses Kraken 2 to classify provided NGS reads '
                'or MAGs into taxonomic groups.',
    citations=[citations["wood2019"]]
)

plugin.methods.register_function(
    function=q2_moshpit.kraken2.classification._classify_kraken2,
    inputs={
        "seqs": T_kraken_in,
        "kraken2_db": Kraken2DB,
    },
    parameters=kraken2_params,
    outputs=[
        ('reports', T_kraken_out_rep),
        ('hits', T_kraken_out_hits),
    ],
    input_descriptions={
        "seqs": "The sequences to be classified. Single-end or paired-end "
                "reads, contigs, or MAGs can be provided.",
        "kraken2_db": "Kraken 2 database.",
    },
    parameter_descriptions=kraken2_param_descriptions,
    output_descriptions={
        'reports': 'Reports produced by Kraken2.',
        'hits': 'Output files produced by Kraken2.',
    },
    name='Perform taxonomic classification of reads or MAGs using Kraken 2.',
    description='This method uses Kraken 2 to classify provided NGS reads '
                'or MAGs into taxonomic groups.',
    citations=[citations["wood2019"]]
)

P_kraken_in, P_kraken_out = TypeMap({
    Properties('reads', 'contigs', 'mags'):
        Properties('reads', 'contigs', 'mags'),
    Properties('reads', 'contigs'): Properties('reads', 'contigs'),
    Properties('reads', 'mags'): Properties('reads', 'mags'),
    Properties('contigs', 'mags'): Properties('contigs', 'mags'),
    Properties('reads'): Properties('reads'),
    Properties('contigs'): Properties('contigs'),
    Properties('mags'): Properties('mags'),
})

plugin.methods.register_function(
    function=q2_moshpit.kraken_helpers.collate_kraken2_reports,
    inputs={
        "kraken2_reports": List[
            SampleData[Kraken2Reports % P_kraken_in]
        ]
    },
    parameters={},
    outputs={
        "collated_kraken2_reports": SampleData[Kraken2Reports % P_kraken_out]
    },
    name="Collate kraken2 reports",
    description="Collates kraken2 reports"
)

plugin.methods.register_function(
    function=q2_moshpit.kraken_helpers.collate_kraken2_outputs,
    inputs={
        "kraken2_outputs": List[
            SampleData[Kraken2Outputs % P_kraken_in]
        ]
    },
    parameters={},
    outputs={
        "collated_kraken2_outputs": List[
            SampleData[Kraken2Outputs % P_kraken_out]
        ]
    },
    name="Collate kraken2 outputs",
    description="Collates kraken2 outputs"
)

plugin.methods.register_function(
    function=q2_moshpit.kraken2.bracken.estimate_bracken,
    inputs={
        "kraken_reports": SampleData[Kraken2Reports % Properties('reads')],
        "bracken_db": BrackenDB
    },
    parameters={
        'threshold': Int % Range(0, None),
        'read_len': Int % Range(0, None),
        'level': Str % Choices(['D', 'P', 'C', 'O', 'F', 'G', 'S'])
    },
    outputs=[
        ('reports', SampleData[Kraken2Reports % Properties('bracken')]),
        ('taxonomy', FeatureData[Taxonomy]),
        ('table', FeatureTable[Frequency])
    ],
    input_descriptions={
        "kraken_reports": "Reports produced by Kraken2.",
        "bracken_db": "Bracken database."
    },
    parameter_descriptions={
        'threshold': 'Bracken: number of reads required PRIOR to abundance '
                     'estimation to perform re-estimation.',
        'read_len': ('Bracken: read length to get all classifications for. '
                     'For paired end data (e.g., 2x150) this should be set '
                     'to the length of the single-end reads (e.g., 150).'),
        'level': 'Bracken: taxonomic level to estimate abundance at.'
    },
    output_descriptions={
        'reports': 'Reports modified by Bracken.',
    },
    name='Perform read abundance re-estimation using Bracken.',
    description='This method uses Bracken to re-estimate read abundances.',
    citations=[citations["wood2019"]]
)

plugin.methods.register_function(
    function=q2_moshpit.kraken2.build_kraken_db,
    inputs={
        "seqs": List[FeatureData[Sequence]]
    },
    parameters={
        'collection': Str % Choices(
            ['viral', 'minusb', 'standard', 'standard8',
             'standard16', 'pluspf', 'pluspf8', 'pluspf16',
             'pluspfp', 'pluspfp8', 'pluspfp16', 'eupathdb',
             'nt', 'greengenes', 'rdp', 'silva132', 'silva138'],
        ),
        'threads': Int % Range(1, None),
        'kmer_len': Int % Range(1, None),
        'minimizer_len': Int % Range(1, None),
        'minimizer_spaces': Int % Range(1, None),
        'no_masking': Bool,
        'max_db_size': Int % Range(0, None),
        'use_ftp': Bool,
        'load_factor': Float % Range(0, 1),
        'fast_build': Bool,
        'read_len': List[Int % Range(1, None)],
    },
    outputs=[
        ('kraken2_database', Kraken2DB),
        ('bracken_database', BrackenDB),
    ],
    input_descriptions={
        "seqs": "Sequences to be added to the Kraken 2 database."
    },
    parameter_descriptions={
        'collection': 'Name of the database collection to be fetched. '
                      'Please check https://benlangmead.github.io/aws-'
                      'indexes/k2 for the description of the available '
                      'options.',
        'threads': 'Number of threads. Only applicable when building a '
                   'custom database.',
        'kmer_len': 'K-mer length in bp/aa.',
        'minimizer_len': 'Minimizer length in bp/aa.',
        'minimizer_spaces': 'Number of characters in minimizer that are '
                            'ignored in comparisons.',
        'no_masking': 'Avoid masking low-complexity sequences prior to '
                      'building; masking requires dustmasker or segmasker '
                      'to be installed in PATH',
        'max_db_size': 'Maximum number of bytes for Kraken 2 hash table; '
                       'if the estimator determines more would normally be '
                       'needed, the reference library will be downsampled '
                       'to fit.',
        'use_ftp': 'Use FTP for downloading instead of RSYNC.',
        'load_factor': 'Proportion of the hash table to be populated.',
        'fast_build': 'Do not require database to be deterministically '
                      'built when using multiple threads. This is faster, '
                      'but does introduce variability in minimizer/LCA pairs.',
        'read_len': 'Ideal read lengths to be used while building the Bracken '
                    'database.'
    },
    output_descriptions={
        'kraken2_database': 'Kraken2 database.',
        'bracken_database': 'Bracken database.'
    },
    name='Build Kraken 2 database.',
    description='This method builds a Kraken 2/Bracken databases from '
                'provided DNA sequences or simply fetches pre-built '
                'versions from an online resource.',
    citations=[citations["wood2019"], citations["lu2017"]]
)

plugin.methods.register_function(
    function=q2_moshpit.kraken2.database.inspect_kraken2_db,
    inputs={"db": Kraken2DB},
    parameters={"threads": Int % Range(1, None)},
    outputs=[("report", Kraken2DBReport)],
    input_descriptions={
        "db": "The Kraken 2 database for which to generate the report."
    },
    parameter_descriptions={
        "threads": "The number of threads to use."
    },
    output_descriptions={
        "report": "The report of the supplied database."
    },
    name="Inspect a Kraken 2 database.",
    description="This method generates a report of identical format to those "
                "generated by classify_kraken2, with the interpretation "
                "being instead of reporting the number of inputs classified "
                "to a taxon/clade, the number of minimizers mapped to a "
                "taxon/clade are reported.",
    citations=[citations["wood2019"]],
)

plugin.methods.register_function(
    function=q2_moshpit.dereplication.dereplicate_mags,
    inputs={
        "mags": SampleData[MAGs],
        "distance_matrix": DistanceMatrix
    },
    parameters={
        "threshold": Float % Range(0, 1, inclusive_end=True)
    },
    outputs=[
        ('dereplicated_mags', FeatureData[MAG]),
        ('feature_table', FeatureTable[PresenceAbsence])
    ],
    input_descriptions={
        "mags": "MAGs to be dereplicated.",
        "distance_matrix": "Matrix of distances between MAGs."
    },
    parameter_descriptions={
        "threshold": "Similarity threshold required to consider "
                     "two bins identical."
    },
    output_descriptions={
        "dereplicated_mags": "Dereplicated MAGs.",
        "feature_table": "Mapping between MAGs and samples."
    },
    name='Dereplicate MAGs from multiple samples.',
    description='This method dereplicates MAGs from multiple samples '
                'using distances between them found in the provided '
                'distance matrix. For each cluster of similar MAGs, '
                'the longest one will be selected as the representative.',
    citations=[]
)

plugin.methods.register_function(
    function=q2_moshpit.kraken2.kraken2_to_features,
    inputs={
        'reports': SampleData[Kraken2Reports]
    },
    parameters={
        'coverage_threshold': Float % Range(0, 100, inclusive_end=True)
    },
    outputs=[
        ('table', FeatureTable[PresenceAbsence]),
        ('taxonomy', FeatureData[Taxonomy])
    ],
    input_descriptions={
        'reports': 'Per-sample Kraken 2 reports.'
    },
    parameter_descriptions={
        'coverage_threshold': 'The minimum percent coverage required to'
                              ' produce a feature.'
    },
    output_descriptions={
        'table': 'A presence/absence table of selected features. The features'
                 ' are not of even ranks, but will be the most specific rank'
                 ' available.',
        'taxonomy': 'Infra-clade ranks are ignored '
                    'unless they are strain-level. Missing internal ranks '
                    'are annotated by their next most specific rank, '
                    'with the exception of k__Bacteria and k__Archaea which '
                    'match their domain\'s name.',
    },
    name='Select downstream features from Kraken 2',
    description='Convert a Kraken 2 report, which is an annotated NCBI '
                'taxonomy tree into generic artifacts for downstream '
                'analyses.'
)

plugin.methods.register_function(
    function=q2_moshpit.kraken2.kraken2_to_mag_features,
    inputs={
        'reports': FeatureData[Kraken2Reports % Properties('mags')],
        'hits': FeatureData[Kraken2Outputs % Properties('mags')],
    },
    parameters={
        'coverage_threshold': Float % Range(0, 100, inclusive_end=True),
        # 'lca_mode': Str % Choices(['lca', 'majority'])
    },
    outputs=[('taxonomy', FeatureData[Taxonomy])],
    input_descriptions={
        'reports': 'Per-sample Kraken 2 reports.',
        'hits': 'Per-sample Kraken 2 output files.',
    },
    parameter_descriptions={
        'coverage_threshold': 'The minimum percent coverage required to '
                              'produce a feature.',
        # 'lca_mode': 'The method used to determine the LCA of a MAG using '
        #             'taxonomic assignments of its contigs. '
    },
    output_descriptions={
        'taxonomy': 'Infra-clade ranks are ignored '
                    'unless they are strain-level. Missing internal ranks '
                    'are annotated by their next most specific rank, '
                    'with the exception of k__Bacteria and k__Archaea which '
                    'match their domain\'s name.',
    },
    name='Select downstream MAG features from Kraken 2',
    description='Convert a Kraken 2 report, which is an annotated NCBI '
                'taxonomy tree into generic artifacts for downstream '
                'analyses.'
)

plugin.methods.register_function(
    function=q2_moshpit.eggnog.build_custom_diamond_db,
    inputs={
        'seqs': FeatureData[ProteinSequence],
        'taxonomy': ReferenceDB[NCBITaxonomy],
    },
    input_descriptions={
        'seqs': "Protein reference database.",
        'taxonomy': "Reference taxonomy, "
                    "needed to provide taxonomy features."
    },
    outputs=[('diamond_db', ReferenceDB[Diamond])],
    output_descriptions={
        'diamond_db': "DIAMOND database."
    },
    parameters={
        "threads": Int % Range(1, None),
        "file_buffer_size": Int % Range(1, None),
        "ignore_warnings": Bool,
        "no_parse_seqids": Bool
    },
    parameter_descriptions={
        "threads": "Number of CPU threads.",
        "file_buffer_size": "File buffer size in bytes.",
        "ignore_warnings": "Ignore warnings.",
        "no_parse_seqids": "Print raw seqids without parsing."
    },
    name="Create a DIAMOND formatted reference database from a FASTA input "
         "file.",
    description="Creates an artifact containing a binary DIAMOND database "
                "file (ref_db.dmnd) from a protein reference database "
                "file in FASTA format.",
    citations=[citations["buchfink_sensitive_2021"]],
    examples={
        "Minimum working example": ex.diamond_makedb
    }
)

plugin.methods.register_function(
    function=q2_moshpit.eggnog.fetch_eggnog_db,
    inputs={},
    parameters={},
    outputs=[("eggnog_db", ReferenceDB[Eggnog])],
    output_descriptions={
        "eggnog_db": "Artifact containing the eggNOG annotation "
                     "database."
    },
    name="Fetch the databases necessary to run the "
         "eggnog-annotate action.",
    description="Downloads EggNOG reference database using the "
                "`download_eggnog_data.py` script from eggNOG. Here, this "
                "script downloads 3 files and stores them in the output "
                "artifact. At least 80 GB of storage space is required to "
                "run this action.",
    citations=[citations["huerta_cepas_eggnog_2019"]]
)

plugin.methods.register_function(
    function=q2_moshpit.eggnog.fetch_diamond_db,
    inputs={},
    parameters={},
    outputs=[("diamond_db", ReferenceDB[Diamond])],
    output_descriptions={
        "diamond_db": "Complete Diamond reference database."
    },
    name="Fetch the complete Diamond database necessary to run the "
         "eggnog-diamond-search action.",
    description="Downloads Diamond reference database. "
                "This action downloads 1 file (ref_db.dmnd). At least 18 GB "
                "of storage space is required to run this action.",
    citations=[
        citations["buchfink_sensitive_2021"],
        citations["huerta_cepas_eggnog_2019"]
    ]
)

plugin.methods.register_function(
    function=q2_moshpit.eggnog.fetch_eggnog_proteins,
    inputs={},
    parameters={},
    outputs=[("eggnog_proteins", ReferenceDB[EggnogProteinSequences])],
    output_descriptions={
        "eggnog_proteins": "eggNOG database of protein sequences and "
                           "their corresponding taxonomy information."
    },
    name="Fetch the databases necessary to run the "
         "build-eggnog-diamond-db action.",
    description="Downloads eggnog proteome database  "
                "This script downloads 2 files "
                "(e5.proteomes.faa and e5.taxid_info.tsv) "
                "and creates and artifact with them. At least 18 GB of "
                "storage space is required to run this action. ",
    citations=[citations["huerta_cepas_eggnog_2019"]]
)


plugin.methods.register_function(
    function=q2_moshpit.eggnog.fetch_ncbi_taxonomy,
    inputs={},
    parameters={},
    outputs=[("taxonomy", ReferenceDB[NCBITaxonomy])],
    output_descriptions={
        "taxonomy": "NCBI reference taxonomy."
    },
    name="Fetch NCBI reference taxonomy",
    description="Downloads NCBI reference taxonomy from the NCBI FTP server. "
                "The resulting artifact is required by the "
                "build-custom-diamond-db action if one wished to "
                "create a Diamond data base with taxonomy features. "
                "At least 30 GB of "
                "storage space is required to run this action.",
    citations=[citations["NCBI"]]
)

plugin.methods.register_function(
    function=q2_moshpit.eggnog.build_eggnog_diamond_db,
    inputs={
        'eggnog_proteins': ReferenceDB[EggnogProteinSequences],
    },
    input_descriptions={
        'eggnog_proteins': "eggNOG database of protein sequences and "
                           "their corresponding taxonomy information "
                           "(generated through the `fetch-eggnog-proteins` "
                           "action)."
    },
    parameters={
        'taxon': Int % Range(2, 1579337)
    },
    parameter_descriptions={
        'taxon': "Taxon ID number."
    },
    outputs=[("diamond_db", ReferenceDB[Diamond])],
    output_descriptions={
        "diamond_db": "Complete Diamond reference database for the"
                      "specified taxon."
    },
    name="Create a DIAMOND formatted reference database for the"
         "specified taxon.",
    description="Creates a DIAMOND database which contains the protein "
                "sequences that belong to the specified taxon.",
    citations=[
        citations["buchfink_sensitive_2021"],
        citations["huerta_cepas_eggnog_2019"]
    ]
)

plugin.pipelines.register_function(
    function=q2_moshpit.eggnog.eggnog_diamond_search,
    inputs={
        'sequences':
            SampleData[Contigs] | SampleData[MAGs] | FeatureData[MAG],
        'diamond_db': ReferenceDB[Diamond],
    },
    parameters={
        'num_cpus': Int,
        'db_in_memory': Bool,
        **partition_params
    },
    input_descriptions={
        'sequences': 'Sequence data of the contigs we want to '
                     'search for hits using the Diamond Database',
        'diamond_db': 'The filepath to an artifact containing the '
                      'Diamond database',
    },
    parameter_descriptions={
        'num_cpus': 'Number of CPUs to utilize. \'0\' will '
                    'use all available.',
        'db_in_memory': 'Read database into memory. The '
                        'database can be very large, so this '
                        'option should only be used on clusters or other '
                        'machines with enough memory.',
        **partition_param_descriptions
    },
    outputs=[
        ('eggnog_hits', SampleData[BLAST6]),
        ('table', FeatureTable[Frequency])
    ],
    name='Run eggNOG search using diamond aligner',
    description="This method performs the steps by which we find our "
                "possible target sequences to annotate using the diamond "
                "search functionality from the eggnog `emapper.py` script",
    citations=[
        citations["buchfink_sensitive_2021"],
        citations["huerta_cepas_eggnog_2019"]
    ]
)

plugin.methods.register_function(
    function=q2_moshpit.eggnog._eggnog_diamond_search,
    inputs={
        'sequences':
            SampleData[Contigs] | SampleData[MAGs] | FeatureData[MAG],
        'diamond_db': ReferenceDB[Diamond],
    },
    parameters={
        'num_cpus': Int,
        'db_in_memory': Bool,
    },
    input_descriptions={
        'sequences': 'Sequence data of the contigs we want to '
                     'search for hits using the Diamond Database',
        'diamond_db': 'The filepath to an artifact containing the '
                      'Diamond database',
    },
    parameter_descriptions={
        'num_cpus': 'Number of CPUs to utilize. \'0\' will '
                    'use all available.',
        'db_in_memory': 'Read database into memory. The '
                        'database can be very large, so this '
                        'option should only be used on clusters or other '
                        'machines with enough memory.',
    },
    outputs=[
        ('eggnog_hits', SampleData[BLAST6]),
        ('table', FeatureTable[Frequency])
    ],
    output_descriptions={
        'eggnog_hits': 'BLAST6-like table(s) describing the identified '
                       'orthologs. One table per sample or MAG in the input.',
        'table': 'Feature table with counts of orthologs per sample/MAG.'
    },
    name='Run eggNOG search using diamond aligner',
    description="This method performs the steps by which we find our "
                "possible target sequences to annotate using the diamond "
                "search functionality from the eggnog `emapper.py` script",
    citations=[
        citations["buchfink_sensitive_2021"],
        citations["huerta_cepas_eggnog_2019"]
    ]
)

plugin.methods.register_function(
    function=q2_moshpit.eggnog._eggnog_feature_table,
    inputs={
        'seed_orthologs': SampleData[BLAST6]
    },
    parameters={},
    input_descriptions={
        'seed_orthologs': 'Sequence data to be turned into an eggnog feature '
                          'table.'
    },
    parameter_descriptions={},
    outputs=[
        ('table', FeatureTable[Frequency])
    ],
    name='Create an eggnog table',
    description='Create an eggnog table'
)

plugin.pipelines.register_function(
    function=q2_moshpit.eggnog.eggnog_annotate,
    inputs={
        'eggnog_hits': SampleData[BLAST6],
        'eggnog_db': ReferenceDB[Eggnog],
    },
    input_descriptions={
        'eggnog_hits': 'BLAST6-like table(s) describing the '
                       'identified orthologs. ',
        "eggnog_db": "eggNOG annotation database."
    },
    parameters={
        'db_in_memory': Bool,
        'num_cpus': Int % Range(0, None),
        **partition_params
    },
    parameter_descriptions={
        'db_in_memory': 'Read eggnog database into memory. The '
                        'eggnog database is very large(>44GB), so this '
                        'option should only be used on clusters or other '
                        'machines with enough memory.',
        'num_cpus': 'Number of CPUs to utilize. \'0\' will '
                    'use all available.',
        **partition_param_descriptions
    },
    outputs=[('ortholog_annotations', FeatureData[NOG])],
    output_descriptions={
        'ortholog_annotations': 'Annotated hits.'
    },
    name='Annotate orthologs against eggNOG database',
    description="Apply eggnog mapper to annotate seed orthologs.",
    citations=[citations["huerta_cepas_eggnog_2019"]]
)

plugin.methods.register_function(
    function=q2_moshpit.eggnog._eggnog_annotate,
    inputs={
        'eggnog_hits': SampleData[BLAST6],
        'eggnog_db': ReferenceDB[Eggnog],
    },
    parameters={
        'db_in_memory': Bool,
        'num_cpus': Int % Range(0, None)
    },
    parameter_descriptions={
        'db_in_memory': 'Read eggnog database into memory. The '
                        'eggnog database is very large(>44GB), so this '
                        'option should only be used on clusters or other '
                        'machines with enough memory.',
        'num_cpus': 'Number of CPUs to utilize. \'0\' will '
                    'use all available.',
    },
    outputs=[('ortholog_annotations', FeatureData[NOG])],
    name='Annotate orthologs against eggNOG database',
    description="Apply eggnog mapper to annotate seed orthologs.",
    citations=[citations["huerta_cepas_eggnog_2019"]]
)

plugin.methods.register_function(
    function=q2_moshpit.partition.partition_sample_data_mags,
    inputs={"mags": SampleData[MAGs]},
    parameters={"num_partitions": Int % Range(1, None)},
    outputs={"partitioned_mags": Collection[SampleData[MAGs]]},
    input_descriptions={"mags": "The MAGs to partition."},
    parameter_descriptions={
        "num_partitions": "The number of partitions to split the MAGs"
        " into. Defaults to partitioning into individual"
        " MAGs."
    },
    name="Partition MAGs",
    description="Partition a SampleData[MAGs] artifact into smaller "
                "artifacts containing subsets of the MAGs",
)

plugin.methods.register_function(
    function=q2_moshpit.partition.partition_orthologs,
    inputs={"orthologs": SampleData[BLAST6]},
    parameters={"num_partitions": Int % Range(1, None)},
    outputs={"partitioned_orthologs": Collection[SampleData[BLAST6]]},
    input_descriptions={"orthologs": "The orthologs to partition."},
    parameter_descriptions={
        "num_partitions": "The number of partitions to split the MAGs"
        " into. Defaults to partitioning into individual"
        " MAGs."
    },
    name="Partition orthologs",
    description="Partition a SampleData[BLAST6] artifact into smaller "
                "artifacts containing subsets of the BLAST6 reports.",
)

plugin.methods.register_function(
    function=q2_moshpit.partition.collate_sample_data_mags,
    inputs={"mags": List[SampleData[MAGs]]},
    parameters={},
    outputs={"collated_mags": SampleData[MAGs]},
    input_descriptions={"mags": "A collection of MAGs to be collated."},
    name="Collate mags",
    description="Takes a collection of SampleData[MAGs]'s "
                "and collates them into a single artifact.",
)

plugin.methods.register_function(
    function=q2_moshpit.partition.partition_feature_data_mags,
    inputs={"mags": FeatureData[MAG]},
    parameters={"num_partitions": Int % Range(1, None)},
    outputs={"partitioned_mags": Collection[FeatureData[MAG]]},
    input_descriptions={"mags": "MAGs to partition."},
    parameter_descriptions={
        "num_partitions": "The number of partitions to split the MAGs"
        " into. Defaults to partitioning into individual"
        " MAGs."
    },
    name="Partition MAGs",
    description="Partition a FeatureData[MAG] artifact into smaller "
                "artifacts containing subsets of the MAGs",
)

plugin.methods.register_function(
    function=q2_moshpit.partition.collate_feature_data_mags,
    inputs={"mags": List[FeatureData[MAG]]},
    parameters={},
    outputs={"collated_mags": FeatureData[MAG]},
    input_descriptions={"mags": "A collection of MAGs to be collated."},
    name="Collate mags",
    description="Takes a collection of FeatureData[MAG]'s "
                "and collates them into a single artifact.",
)

plugin.methods.register_function(
    function=q2_moshpit.partition.collate_orthologs,
    inputs={"orthologs": List[SampleData[BLAST6]]},
    parameters={},
    outputs={"collated_orthologs": SampleData[BLAST6]},
    input_descriptions={"orthologs": "Orthologs to collate"},
    parameter_descriptions={},
    name="Collate Orthologs",
    description="Takes a collection SampleData[BLAST6] artifacts "
                "and collates them into a single artifact.",
)

plugin.methods.register_function(
    function=q2_moshpit.partition.collate_annotations,
    inputs={'ortholog_annotations': List[FeatureData[NOG]]},
    parameters={},
    outputs=[('collated_annotations', FeatureData[NOG])],
    input_descriptions={
        'ortholog_annotations': "Collection of ortholog annotations."
    },
    output_descriptions={
        'collated_annotations': "Collated ortholog annotations."
    },
    name='Collate ortholog annotations.',
    description="Takes a collection of FeatureData[NOG]'s "
                "and collates them into a single artifact.",
)

busco_params = {
    "mode": Str % Choices(["genome"]),
    "lineage_dataset": Str,
    "augustus": Bool,
    "augustus_parameters": Str,
    "augustus_species": Str,
    "auto_lineage": Bool,
    "auto_lineage_euk": Bool,
    "auto_lineage_prok": Bool,
    "cpu": Int % Range(1, None),
    "config": Str,
    "contig_break": Int % Range(0, None),
    "evalue": Float % Range(0, None, inclusive_start=False),
    "force": Bool,
    "limit": Int % Range(1, 20),
    "long": Bool,
    "metaeuk_parameters": Str,
    "metaeuk_rerun_parameters": Str,
    "miniprot": Bool,
    "scaffold_composition": Bool,
}
busco_param_descriptions = {
    "mode": "Specify which BUSCO analysis mode to run."
            "Currently only the 'genome' option is supported, "
            "for genome assemblies. In the future modes for transcriptome "
            "assemblies and for annotated gene sets (proteins) will be made "
            "available.",
    "lineage_dataset": "Specify the name of the BUSCO lineage to be used. "
                       "To see all possible options run `busco "
                       "--list-datasets`.",
    "augustus": "Use augustus gene predictor for eukaryote runs.",
    "augustus_parameters": "Pass additional arguments to Augustus. "
                           "All arguments should be contained within a single "
                           "string with no white space, with each argument "
                           "separated by a comma. "
                           "Example: '--PARAM1=VALUE1,--PARAM2=VALUE2'.",
    "augustus_species": "Specify a species for Augustus training.",
    "auto_lineage": "Run auto-lineage to find optimum lineage path.",
    "auto_lineage_euk": "Run auto-placement just on eukaryote tree to find "
                        "optimum lineage path.",
    "auto_lineage_prok": "Run auto-lineage just on non-eukaryote trees to "
                         "find optimum lineage path.",
    "cpu": "Specify the number (N=integer) of threads/cores to use.",
    "config": "Provide a config file.",
    "contig_break": "Number of contiguous Ns to signify a break between "
                    "contigs. Default is n=10. "
                    "See https://gitlab.com/ezlab/busco/-/issues/691 for a "
                    "more detailed explanation.",
    "evalue": "E-value cutoff for BLAST searches. "
              "Allowed formats, 0.001 or 1e-03, Default: 1e-03.",
    "force": "Force rewriting of existing files. Must be used when output "
             "files with the provided name already exist.",
    "limit": "How many candidate regions (contig or transcript) to consider "
             "per BUSCO. Default: 3.",
    "long": "Optimization Augustus self-training mode (Default: Off); "
            "adds considerably to the run time, "
            "but can improve results for some non-model organisms.",
    "metaeuk_parameters": "Pass additional arguments to Metaeuk for the first "
                          "run. All arguments should be contained within a "
                          "single string with no white space, with each "
                          "argument separated by a comma. "
                          "Example: `--PARAM1=VALUE1,--PARAM2=VALUE2`.",
    "metaeuk_rerun_parameters": "Pass additional arguments to Metaeuk for the "
                                "second run. All arguments should be "
                                "contained within a single string with no "
                                "white space, with each argument separated by "
                                "a comma. "
                                "Example: `--PARAM1=VALUE1,--PARAM2=VALUE2`.",
    "miniprot": "Use miniprot gene predictor for eukaryote runs.",
    "scaffold_composition": "Writes ACGTN content per scaffold to a file "
                            "`scaffold_composition.txt`.",
}


plugin.methods.register_function(
    function=q2_moshpit.partition.collate_busco_results,
    inputs={"busco_results": List[BUSCOResults]},
    parameters={},
    outputs={"collated_busco_results": BUSCOResults},
    name="Collate BUSCO results.",
    description="Collates BUSCO results."
)


plugin.methods.register_function(
    function=q2_moshpit.busco._evaluate_busco,
    inputs={
        "bins": SampleData[MAGs],
    },
    parameters=busco_params,
    outputs={
        "results": BUSCOResults
    },
    input_descriptions={
        "bins": "MAGs to be analyzed.",
    },
    parameter_descriptions=busco_param_descriptions,
    output_descriptions={
        "results": "BUSCO result table."
    },
    name="Evaluate quality of the generated MAGs using BUSCO.",
    description="This method uses BUSCO "
                "(Benchmarking Universal Single-Copy Ortholog assessment "
                "tool) to assess the quality of assembled MAGs and generates "
                "a table summarizing the results.",
    citations=[citations["manni_busco_2021"]],
)

plugin.visualizers.register_function(
    function=q2_moshpit.busco._visualize_busco,
    inputs={
        "busco_results": BUSCOResults,
    },
    parameters={},
    input_descriptions={
        "busco_results": "BUSCO results table.",
    },
    parameter_descriptions={},
    name="Visualize BUSCO results.",
    description="This method generates a visualization "
                "from the BUSCO results table.",
    citations=[citations["manni_busco_2021"]],
)

plugin.pipelines.register_function(
    function=q2_moshpit.busco.evaluate_busco,
    inputs={
        "bins": SampleData[MAGs],
    },
    parameters={**busco_params, **partition_params},
    outputs={
        "results_table": BUSCOResults,
        "visualization": Visualization
    },
    input_descriptions={
        "bins": "MAGs to be analyzed.",
    },
    parameter_descriptions={
        **busco_param_descriptions, **partition_param_descriptions
    },
    output_descriptions={
        "results_table": "BUSCO result table.",
        "visualization": "Visualization of the BUSCO results."
    },
    name="Evaluate quality of the generated MAGs using BUSCO.",
    description="This method uses BUSCO "
                "(Benchmarking Universal Single-Copy Ortholog assessment "
                "tool) to assess the quality of assembled MAGs and generates "
                "visualizations summarizing the results.",
    citations=[citations["manni_busco_2021"]],
)

plugin.methods.register_function(
    function=q2_moshpit.prodigal.predict_genes_prodigal,
    inputs={
        'mags': FeatureData[MAG] | SampleData[MAGs]
    },
    input_descriptions={
        'mags': 'MAGs for which one wishes to predict genes.'
    },
    parameters={
        "translation_table_number": Str % Choices([
            '1', '2', '3', '4', '5', '6',
            '9', '10', '11', '12', '13', '14', '15', '16',
            '21', '22', '23', '24', '25'
        ])
    },
    parameter_descriptions={
        'translation_table_number':
            'Translation table to be used to '
            'translate genes into a sequence of amino '
            'acids. See '
            'https://www.ncbi.nlm.nih.gov/Taxonomy/Utils/wprintgc.cgi '
            'for reference.'
    },
    outputs=[
        ('loci', GenomeData[Loci]),
        ('genes', GenomeData[Genes]),
        ('proteins', GenomeData[Proteins])
    ],
    output_descriptions={
        'loci': "Gene coordinates files (one per MAG) listing the location of "
                "each predicted gene as well as some additional scoring "
                "information. ",
        'genes': "Fasta files (one per MAG) with the nucleotide sequences of "
                 "the predicted genes.",
        'proteins': "Fasta files (one per MAG) with the protein translation "
                    "of the predicted genes."
    },
    name='Predict gene sequences from MAGs using Prodigal.',
    description="Prodigal (PROkaryotic DYnamic programming "
                "Gene-finding ALgorithm), a gene prediction algorithm "
                "designed for improved gene structure prediction, translation "
                "initiation site recognition, and reduced false positives in "
                "prokaryotic genomes.",
    citations=[citations["hyatt_prodigal_2010"]]
)

plugin.methods.register_function(
    function=q2_moshpit.kaiju.fetch_kaiju_db,
    inputs={},
    parameters={
        "database_type": Str
        % Choices(
            [
                "nr",
                "nr_euk",
                "refseq",
                "fungi",
                "viruses",
                "plasmids",
                "progenomes",
                "rvdb",
            ]
        ),
    },
    outputs=[
        ("database", KaijuDB),
    ],
    input_descriptions={},
    parameter_descriptions={
        "database_type": "Type of database to be downloaded. For more "
        "information on available types please see the list on "
        "Kaiju's web server: https://kaiju.binf.ku.dk/server",
    },
    output_descriptions={"database": "Kaiju database."},
    name="Fetch Kaiju database.",
    description="This method fetches the latest Kaiju database from "
                "https://kaiju.binf.ku.dk/server.",
    citations=[citations["menzel2016"]],
)

plugin.methods.register_function(
    function=q2_moshpit.kaiju.classify_kaiju,
    inputs={
        "seqs": SampleData[
            SequencesWithQuality | PairedEndSequencesWithQuality
            ],
        "db": KaijuDB,
    },
    parameters={
        "z": Int % Range(1, None),
        "a": Str % Choices(["greedy", "mem"]),
        "e": Int % Range(1, None),
        "m": Int % Range(1, None),
        "s": Int % Range(1, None),
        "evalue": Float % Range(0, 1),
        "x": Bool,
        "r": Str % Choices(
            ["phylum", "class", "order", "family", "genus", "species"]
        ),
        "c": Float % Range(0, 100, inclusive_start=True),
        "exp": Bool,
        "u": Bool,
    },
    outputs=[
        ("abundances", FeatureTable[Frequency]),
        ("taxonomy", FeatureData[Taxonomy])
    ],
    input_descriptions={
        "seqs": "Sequences to be classified.",
        "db": "Kaiju database.",
    },
    parameter_descriptions={
        "z": "Number of threads.",
        "a": "Run mode.",
        "e": "Number of mismatches allowed in Greedy mode.",
        "m": "Minimum match length.",
        "s": "Minimum match score in Greedy mode.",
        "evalue": "Minimum E-value in Greedy mode.",
        "x": "Enable SEG low complexity filter.",
        "r": "Taxonomic rank.",
        "c": "Minimum required number or fraction of reads for "
             "the taxon  (except viruses) to be reported.",
        "exp": "Expand viruses, which are always shown as full "
               "taxon path and read counts are not summarized in "
               "higher taxonomic levels.",
        "u": "Do not count unclassified reads for the total reads "
             "when calculating percentages for classified reads."
    },
    output_descriptions={
        "abundances": "Read abundances.", "taxonomy": "Linked taxonomy."
    },
    name="Classify reads using Kaiju.",
    description="This method uses Kaiju to perform taxonomic "
                "classification of NGS reads.",
    citations=[citations["menzel2016"]],
)

<<<<<<< HEAD
filter_mags_params = {
    "metadata": Metadata,
    "where": Str,
    "exclude_ids": Bool,
}
filter_contigs_param_descriptions = {
    "metadata": "Sample metadata indicating which MAG ids to filter. "
                "The optional `where` parameter may be used to filter ids "
                "based on specified conditions in the metadata. The "
                "optional `exclude_ids` parameter may be used to exclude "
                "the ids specified in the metadata from the filter.",
    "where": "Optional SQLite WHERE clause specifying MAG metadata "
             "criteria that must be met to be included in the filtered "
             "data. If not provided, all MAGs in `metadata` that are "
             "also in the MAG data will be retained.",
    "exclude_ids": "Defaults to False. If True, the MAGs selected by "
                   "the `metadata` and optional `where` parameter will be "
                   "excluded from the filtered data.",
}
plugin.methods.register_function(
    function=q2_moshpit.filtering.filter_derep_mags,
    inputs={"mags": FeatureData[MAG]},
    parameters=filter_mags_params,
    outputs={"filtered_mags": FeatureData[MAG]},
    input_descriptions={"mags": "Dereplicated MAGs to filter."},
    parameter_descriptions=filter_contigs_param_descriptions,
    name="Filter dereplicated MAGs.",
    description="Filter dereplicated MAGs based on metadata.",
)

plugin.methods.register_function(
    function=q2_moshpit.filtering.filter_mags,
    inputs={"mags": SampleData[MAGs]},
    parameters={
        **filter_mags_params,
        "on": Str % Choices(["sample", "mag"]),
    },
    outputs={"filtered_mags": SampleData[MAGs]},
    input_descriptions={"mags": "MAGs to filter."},
    parameter_descriptions={
        **filter_contigs_param_descriptions,
        "on": "Whether to filter based on sample or MAG metadata."
    },
    name="Filter MAGs.",
    description="Filter MAGs based on metadata.",
=======
plugin.methods.register_function(
    function=q2_moshpit._utils.get_feature_lengths,
    inputs={
        "features": FeatureData[MAG],
    },
    parameters={},
    outputs=[
        ('lengths',
         FeatureData[SequenceCharacteristics % Properties('length')])
    ],
    input_descriptions={
        "features": "Features to get lengths for."
    },
    parameter_descriptions={},
    output_descriptions={'lengths': 'Feature lengths.', },
    name='Get feature lengths.',
    description='This method extract lengths for the provided feature set.',
    citations=[]
>>>>>>> a1b8961b
)

plugin.register_semantic_types(BUSCOResults)
plugin.register_semantic_type_to_format(
    BUSCOResults,
    artifact_format=BUSCOResultsDirectoryFormat)
plugin.register_formats(BUSCOResultsFormat, BUSCOResultsDirectoryFormat)
importlib.import_module('q2_moshpit.busco.types._transformer')<|MERGE_RESOLUTION|>--- conflicted
+++ resolved
@@ -1196,7 +1196,26 @@
     citations=[citations["menzel2016"]],
 )
 
-<<<<<<< HEAD
+plugin.methods.register_function(
+    function=q2_moshpit._utils.get_feature_lengths,
+    inputs={
+        "features": FeatureData[MAG],
+    },
+    parameters={},
+    outputs=[
+        ('lengths',
+         FeatureData[SequenceCharacteristics % Properties('length')])
+    ],
+    input_descriptions={
+        "features": "Features to get lengths for."
+    },
+    parameter_descriptions={},
+    output_descriptions={'lengths': 'Feature lengths.', },
+    name='Get feature lengths.',
+    description='This method extract lengths for the provided feature set.',
+    citations=[]
+)
+
 filter_mags_params = {
     "metadata": Metadata,
     "where": Str,
@@ -1216,6 +1235,7 @@
                    "the `metadata` and optional `where` parameter will be "
                    "excluded from the filtered data.",
 }
+
 plugin.methods.register_function(
     function=q2_moshpit.filtering.filter_derep_mags,
     inputs={"mags": FeatureData[MAG]},
@@ -1242,26 +1262,6 @@
     },
     name="Filter MAGs.",
     description="Filter MAGs based on metadata.",
-=======
-plugin.methods.register_function(
-    function=q2_moshpit._utils.get_feature_lengths,
-    inputs={
-        "features": FeatureData[MAG],
-    },
-    parameters={},
-    outputs=[
-        ('lengths',
-         FeatureData[SequenceCharacteristics % Properties('length')])
-    ],
-    input_descriptions={
-        "features": "Features to get lengths for."
-    },
-    parameter_descriptions={},
-    output_descriptions={'lengths': 'Feature lengths.', },
-    name='Get feature lengths.',
-    description='This method extract lengths for the provided feature set.',
-    citations=[]
->>>>>>> a1b8961b
 )
 
 plugin.register_semantic_types(BUSCOResults)
