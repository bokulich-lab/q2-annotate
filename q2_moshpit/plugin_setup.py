# ----------------------------------------------------------------------------
# Copyright (c) 2022-2023, QIIME 2 development team.
#
# Distributed under the terms of the Modified BSD License.
#
# The full license is in the file LICENSE, distributed with this software.
# ----------------------------------------------------------------------------
import importlib

from q2_types.distance_matrix import DistanceMatrix
from q2_types.feature_data import (
    FeatureData, Sequence, Taxonomy, ProteinSequence
)
from q2_types.feature_table import FeatureTable, Frequency, PresenceAbsence
from q2_types.per_sample_sequences import (
    SequencesWithQuality, PairedEndSequencesWithQuality
)
from q2_types.sample_data import SampleData
from q2_types.feature_map import FeatureMap, MAGtoContigs
from qiime2.core.type import Bool, Range, Int, Str, Float, List, Choices
from qiime2.core.type import (Properties, TypeMap)
from qiime2.plugin import (Plugin, Citations)
import q2_moshpit._examples as ex
import q2_moshpit
from q2_types_genomics.feature_data import NOG, MAG
from q2_types_genomics.genome_data import (
    BLAST6, GenomeData, Loci, Genes, Proteins
)
from q2_types_genomics.kaiju import KaijuDB
from q2_types_genomics.kraken2 import (
    Kraken2Reports, Kraken2Outputs, Kraken2DB, Kraken2DBReport
)
from q2_types_genomics.kraken2._type import BrackenDB
from q2_types_genomics.per_sample_data import MAGs, Contigs
from q2_types_genomics.per_sample_data._type import AlignmentMap
from q2_types_genomics.reference_db import (
<<<<<<< HEAD
    ReferenceDB, Diamond, Eggnog, EggnogProteinSequences
=======
    ReferenceDB, Diamond, Eggnog, NCBITaxonomy
>>>>>>> 492dc37d
)

citations = Citations.load('citations.bib', package='q2_moshpit')

kraken2_params = {
    'threads': Int % Range(1, None),
    'confidence': Float % Range(0, 1, inclusive_end=True),
    'minimum_base_quality': Int % Range(0, None),
    'memory_mapping': Bool,
    'minimum_hit_groups': Int % Range(1, None),
    'quick': Bool,
    'report_minimizer_data': Bool
}
kraken2_param_descriptions = {
    'threads': 'Number of threads.',
    'confidence': 'Confidence score threshold.',
    'minimum_base_quality': 'Minimum base quality used in classification.'
                            ' Only applies when reads are used as input.',
    'memory_mapping': 'Avoids loading the database into RAM.',
    'minimum_hit_groups': 'Minimum number of hit groups (overlapping '
                          'k-mers sharing the same minimizer).',
    'quick': 'Quick operation (use first hit or hits).',
    'report_minimizer_data': 'Include number of read-minimizers per-taxon and'
                             ' unique read-minimizers per-taxon in the repot.'
}

partition_params = {"num_partitions": Int % Range(1, None)}
partition_param_descriptions = {
        "num_partitions": "The number of partitions to split the contigs"
        " into. Defaults to partitioning into individual"
        " samples."
}

plugin = Plugin(
    name='moshpit',
    version=q2_moshpit.__version__,
    website="https://github.com/bokulich-lab/q2-moshpit",
    package='q2_moshpit',
    description=(
        'MOdular SHotgun metagenome Pipelines with Integrated '
        'provenance Tracking: QIIME 2 plugin gor metagenome analysis with'
        'tools for genome binning and functional annotation.'),
    short_description='QIIME 2 plugin for metagenome analysis.',
)

importlib.import_module('q2_moshpit.eggnog')
importlib.import_module('q2_moshpit.metabat2')

plugin.methods.register_function(
    function=q2_moshpit.metabat2.bin_contigs_metabat,
    inputs={
        'contigs': SampleData[Contigs],
        'alignment_maps': SampleData[AlignmentMap]
    },
    parameters={
        'min_contig': Int % Range(1500, None),
        'max_p': Int % Range(1, 100),
        'min_s': Int % Range(1, 100),
        'max_edges': Int % Range(1, None),
        'p_tnf': Int % Range(0, 100),
        'no_add': Bool,
        'min_cv': Int % Range(1, None),
        'min_cv_sum': Int % Range(1, None),
        'min_cls_size': Int % Range(1, None),
        'num_threads': Int % Range(0, None),
        'seed': Int % Range(0, None),
        'debug': Bool,
        'verbose': Bool
    },
    outputs=[
        ('mags', SampleData[MAGs]),
        ('contig_map', FeatureMap[MAGtoContigs]),
        ('unbinned_contigs', SampleData[Contigs % Properties('unbinned')])
    ],
    input_descriptions={
        'contigs': 'Contigs to be binned.',
        'alignment_maps': 'Reads-to-contig alignment maps.'
    },
    parameter_descriptions={
        'min_contig': 'Minimum size of a contig for binning.',
        'max_p': 'Percentage of "good" contigs considered for binning '
                 'decided by connection among contigs. The greater, the '
                 'more sensitive.',
        'min_s': 'Minimum score of a edge for binning. The greater, the '
                 'more specific.',
        'max_edges': 'Maximum number of edges per node. The greater, the '
                     'more sensitive.',
        'p_tnf': 'TNF probability cutoff for building TNF graph. Use it to '
                 'skip the preparation step. (0: auto)',
        'no_add': 'Turning off additional binning for lost or small contigs.',
        'min_cv': 'Minimum mean coverage of a contig in each library '
                  'for binning.',
        'min_cv_sum': 'Minimum total effective mean coverage of a contig '
                      '(sum of depth over minCV) for binning.',
        'min_cls_size': 'Minimum size of a bin as the output.',
        'num_threads': 'Number of threads to use (0: use all cores).',
        'seed': 'For exact reproducibility. (0: use random seed)',
        'debug': 'Debug output.',
        'verbose': 'Verbose output.'
    },
    output_descriptions={
        'mags': 'The resulting MAGs.',
        'contig_map': 'Mapping of MAG identifiers to the contig identifiers '
                      'contained in each MAG.',
        'unbinned_contigs': 'Contigs that were not binned into any MAG.'
    },
    name='Bin contigs into MAGs using MetaBAT 2.',
    description='This method uses MetaBAT 2 to bin provided contigs '
                'into MAGs.',
    citations=[citations["kang2019"]]
)

T_kraken_in, T_kraken_out_rep, T_kraken_out_hits = TypeMap({
    SampleData[SequencesWithQuality |
               PairedEndSequencesWithQuality]: (
        SampleData[Kraken2Reports % Properties('reads')],
        SampleData[Kraken2Outputs % Properties('reads')]
    ),
    SampleData[Contigs]: (
        SampleData[Kraken2Reports % Properties('contigs')],
        SampleData[Kraken2Outputs % Properties('contigs')]
    ),
    FeatureData[MAG]: (
        FeatureData[Kraken2Reports % Properties('mags')],
        FeatureData[Kraken2Outputs % Properties('mags')]
    ),
})

plugin.pipelines.register_function(
    function=q2_moshpit.kraken2.classification.classify_kraken2,
    inputs={
        "seqs": T_kraken_in,
        "kraken2_db": Kraken2DB,
    },
    parameters={**kraken2_params, **partition_params},
    outputs=[
        ('reports', T_kraken_out_rep),
        ('hits', T_kraken_out_hits),
    ],
    input_descriptions={
        "seqs": "Sequences to be classified. Both, single-/paired-end reads"
                "and assembled MAGs, can be provided.",
        "kraken2_db": "Kraken 2 database.",
    },
    parameter_descriptions={
        **kraken2_param_descriptions,
        **partition_param_descriptions
    },
    output_descriptions={
        'reports': 'Reports produced by Kraken2.',
        'hits': 'Output files produced by Kraken2.',
    },
    name='Perform taxonomic classification of reads or MAGs using Kraken 2.',
    description='This method uses Kraken 2 to classify provided NGS reads '
                'or MAGs into taxonomic groups.',
    citations=[citations["wood2019"]]
)

plugin.methods.register_function(
    function=q2_moshpit.kraken2.classification._classify_kraken2,
    inputs={
        "seqs": T_kraken_in,
        "kraken2_db": Kraken2DB,
    },
    parameters=kraken2_params,
    outputs=[
        ('reports', T_kraken_out_rep),
        ('hits', T_kraken_out_hits),
    ],
    input_descriptions={
        "seqs": "The sequences to be classified. Single-end or paired-end "
                "reads, contigs, or MAGs can be provided.",
        "kraken2_db": "Kraken 2 database.",
    },
    parameter_descriptions=kraken2_param_descriptions,
    output_descriptions={
        'reports': 'Reports produced by Kraken2.',
        'hits': 'Output files produced by Kraken2.',
    },
    name='Perform taxonomic classification of reads or MAGs using Kraken 2.',
    description='This method uses Kraken 2 to classify provided NGS reads '
                'or MAGs into taxonomic groups.',
    citations=[citations["wood2019"]]
)

T_kraken_collate_reports_in, T_kraken_collate_reports_out = TypeMap({
    SampleData[Kraken2Reports % Properties('reads', 'contigs')]: (
        SampleData[Kraken2Reports % Properties('reads', 'contigs')],
    ),
    SampleData[Kraken2Reports % Properties('reads')]: (
        SampleData[Kraken2Reports % Properties('reads')],
    ),
    SampleData[Kraken2Reports % Properties('contigs')]: (
        SampleData[Kraken2Reports % Properties('contigs')],
    )
})

plugin.methods.register_function(
    function=q2_moshpit.helpers.collate_kraken2_reports,
    inputs={"kraken2_reports": List[T_kraken_collate_reports_in]},
    parameters={},
    outputs={"collated_kraken2_reports": T_kraken_collate_reports_out},
    name="Collate kraken2 reports",
    description="Collates kraken2 reports"
)

T_kraken_collate_outputs_in, T_kraken_collate_outputs_out = TypeMap({
    SampleData[Kraken2Outputs % Properties('reads', 'contigs')]: (
        SampleData[Kraken2Outputs % Properties('reads', 'contigs')],
    ),
    SampleData[Kraken2Outputs % Properties('reads')]: (
        SampleData[Kraken2Outputs % Properties('reads')],
    ),
    SampleData[Kraken2Outputs % Properties('contigs')]: (
        SampleData[Kraken2Outputs % Properties('contigs')],
    )
})

plugin.methods.register_function(
    function=q2_moshpit.helpers.collate_kraken2_outputs,
    inputs={"kraken2_outputs": List[T_kraken_collate_outputs_in]},
    parameters={},
    outputs={"collated_kraken2_outputs": T_kraken_collate_outputs_out},
    name="Collate kraken2 outputs",
    description="Collates kraken2 outputs"
)

plugin.methods.register_function(
    function=q2_moshpit.kraken2.bracken.estimate_bracken,
    inputs={
        "kraken_reports": SampleData[Kraken2Reports % Properties('reads')],
        "bracken_db": BrackenDB
    },
    parameters={
        'threshold': Int % Range(0, None),
        'read_len': Int % Range(0, None),
        'level': Str % Choices(['D', 'P', 'C', 'O', 'F', 'G', 'S'])
    },
    outputs=[
        ('reports', SampleData[Kraken2Reports % Properties('bracken')]),
        ('taxonomy', FeatureData[Taxonomy]),
        ('table', FeatureTable[Frequency])
    ],
    input_descriptions={
        "kraken_reports": "Reports produced by Kraken2.",
        "bracken_db": "Bracken database."
    },
    parameter_descriptions={
        'threshold': 'Bracken: number of reads required PRIOR to abundance '
                     'estimation to perform re-estimation.',
        'read_len': ('Bracken: read length to get all classifications for. '
                     'For paired end data (e.g., 2x150) this should be set '
                     'to the length of the single-end reads (e.g., 150).'),
        'level': 'Bracken: taxonomic level to estimate abundance at.'
    },
    output_descriptions={
        'reports': 'Reports modified by Bracken.',
    },
    name='Perform read abundance re-estimation using Bracken.',
    description='This method uses Bracken to re-estimate read abundances.',
    citations=[citations["wood2019"]]
)

plugin.methods.register_function(
    function=q2_moshpit.kraken2.build_kraken_db,
    inputs={
        "seqs": List[FeatureData[Sequence]]
    },
    parameters={
        'collection': Str % Choices(
            ['viral', 'minusb', 'standard', 'standard8',
             'standard16', 'pluspf', 'pluspf8', 'pluspf16',
             'pluspfp', 'pluspfp8', 'pluspfp16', 'eupathdb'],
        ),
        'threads': Int % Range(1, None),
        'kmer_len': Int % Range(1, None),
        'minimizer_len': Int % Range(1, None),
        'minimizer_spaces': Int % Range(1, None),
        'no_masking': Bool,
        'max_db_size': Int % Range(0, None),
        'use_ftp': Bool,
        'load_factor': Float % Range(0, 1),
        'fast_build': Bool,
        'read_len': List[Int % Range(1, None)],
    },
    outputs=[
        ('kraken2_database', Kraken2DB),
        ('bracken_database', BrackenDB),
    ],
    input_descriptions={
        "seqs": "Sequences to be added to the Kraken 2 database."
    },
    parameter_descriptions={
        'collection': 'Name of the database collection to be fetched. '
                      'Please check https://benlangmead.github.io/aws-'
                      'indexes/k2 for the description of the available '
                      'options.',
        'threads': 'Number of threads. Only applicable when building a '
                   'custom database.',
        'kmer_len': 'K-mer length in bp/aa.',
        'minimizer_len': 'Minimizer length in bp/aa.',
        'minimizer_spaces': 'Number of characters in minimizer that are '
                            'ignored in comparisons.',
        'no_masking': 'Avoid masking low-complexity sequences prior to '
                      'building; masking requires dustmasker or segmasker '
                      'to be installed in PATH',
        'max_db_size': 'Maximum number of bytes for Kraken 2 hash table; '
                       'if the estimator determines more would normally be '
                       'needed, the reference library will be downsampled '
                       'to fit.',
        'use_ftp': 'Use FTP for downloading instead of RSYNC.',
        'load_factor': 'Proportion of the hash table to be populated.',
        'fast_build': 'Do not require database to be deterministically '
                      'built when using multiple threads. This is faster, '
                      'but does introduce variability in minimizer/LCA pairs.',
        'read_len': 'Ideal read lengths to be used while building the Bracken '
                    'database.'
    },
    output_descriptions={
        'kraken2_database': 'Kraken2 database.',
        'bracken_database': 'Bracken database.'
    },
    name='Build Kraken 2 database.',
    description='This method builds a Kraken 2/Bracken databases from '
                'provided DNA sequences or simply fetches pre-built '
                'versions from an online resource.',
    citations=[citations["wood2019"], citations["lu2017"]]
)

plugin.methods.register_function(
    function=q2_moshpit.kraken2.database.inspect_kraken2_db,
    inputs={"db": Kraken2DB},
    parameters={"threads": Int % Range(1, None)},
    outputs=[("report", Kraken2DBReport)],
    input_descriptions={
        "db": "The Kraken 2 database for which to generate the report."
    },
    parameter_descriptions={
        "threads": "The number of threads to use."
    },
    output_descriptions={
        "report": "The report of the supplied database."
    },
    name="Inspect a Kraken 2 database.",
    description="This method generates a report of identical format to those "
                "generated by classify_kraken2, with the interpretation being "
                "instead of reporting the number of inputs classified to a "
                "taxon/clade, the number of minimizers mapped to a "
                "taxon/clade are reported.",
    citations=[citations["wood2019"]],
)

plugin.methods.register_function(
    function=q2_moshpit.dereplication.dereplicate_mags,
    inputs={
        "mags": SampleData[MAGs],
        "distance_matrix": DistanceMatrix
    },
    parameters={
        "threshold": Float % Range(0, 1, inclusive_end=True)
    },
    outputs=[
        ('dereplicated_mags', FeatureData[MAG]),
        ('feature_table', FeatureTable[PresenceAbsence])
    ],
    input_descriptions={
        "mags": "MAGs to be dereplicated.",
        "distance_matrix": "Matrix of distances between MAGs."
    },
    parameter_descriptions={
        "threshold": "Similarity threshold required to consider "
                     "two bins identical."
    },
    output_descriptions={
        "dereplicated_mags": "Dereplicated MAGs.",
        "feature_table": "Mapping between MAGs and samples."
    },
    name='Dereplicate MAGs from multiple samples.',
    description='This method dereplicates MAGs from multiple samples '
                'using distances between them found in the provided '
                'distance matrix. For each cluster of similar MAGs, '
                'the longest one will be selected as the representative.',
    citations=[]
)

plugin.methods.register_function(
    function=q2_moshpit.kraken2.kraken2_to_features,
    inputs={
        'reports': SampleData[Kraken2Reports]
    },
    parameters={
        'coverage_threshold': Float % Range(0, 100, inclusive_end=True)
    },
    outputs=[
        ('table', FeatureTable[PresenceAbsence]),
        ('taxonomy', FeatureData[Taxonomy])
    ],
    input_descriptions={
        'reports': 'Per-sample Kraken 2 reports.'
    },
    parameter_descriptions={
        'coverage_threshold': 'The minimum percent coverage required to'
                              ' produce a feature.'
    },
    output_descriptions={
        'table': 'A presence/absence table of selected features. The features'
                 ' are not of even ranks, but will be the most specific rank'
                 ' available.',
        'taxonomy': 'Infra-clade ranks are ignored '
                    'unless they are strain-level. Missing internal ranks '
                    'are annotated by their next most specific rank, '
                    'with the exception of k__Bacteria and k__Archaea which '
                    'match their domain\'s name.',
    },
    name='Select downstream features from Kraken 2',
    description='Convert a Kraken 2 report, which is an annotated NCBI '
                'taxonomy tree into generic artifacts for downstream '
                'analyses.'
)

plugin.methods.register_function(
    function=q2_moshpit.kraken2.kraken2_to_mag_features,
    inputs={
        'reports': FeatureData[Kraken2Reports % Properties('mags')],
        'hits': FeatureData[Kraken2Outputs % Properties('mags')],
    },
    parameters={
        'coverage_threshold': Float % Range(0, 100, inclusive_end=True),
        # 'lca_mode': Str % Choices(['lca', 'majority'])
    },
    outputs=[('taxonomy', FeatureData[Taxonomy])],
    input_descriptions={
        'reports': 'Per-sample Kraken 2 reports.',
        'hits': 'Per-sample Kraken 2 output files.',
    },
    parameter_descriptions={
        'coverage_threshold': 'The minimum percent coverage required to '
                              'produce a feature.',
        # 'lca_mode': 'The method used to determine the LCA of a MAG using '
        #             'taxonomic assignments of its contigs. '
    },
    output_descriptions={
        'taxonomy': 'Infra-clade ranks are ignored '
                    'unless they are strain-level. Missing internal ranks '
                    'are annotated by their next most specific rank, '
                    'with the exception of k__Bacteria and k__Archaea which '
                    'match their domain\'s name.',
    },
    name='Select downstream MAG features from Kraken 2',
    description='Convert a Kraken 2 report, which is an annotated NCBI '
                'taxonomy tree into generic artifacts for downstream '
                'analyses.'
)

plugin.methods.register_function(
    function=q2_moshpit.eggnog.build_custom_diamond_db,
    inputs={
        'seqs': FeatureData[ProteinSequence],
        'taxonomy': ReferenceDB[NCBITaxonomy],
    },
    input_descriptions={
        'seqs': "Protein reference database.",
        'taxonomy': "Reference taxonomy, "
                    "needed to provide taxonomy features."
    },
    outputs=[('diamond_db', ReferenceDB[Diamond])],
    output_descriptions={
        'diamond_db': "DIAMOND database."
    },
    parameters={
        "threads": Int % Range(1, None),
        "file_buffer_size": Int % Range(1, None),
        "ignore_warnings": Bool,
        "no_parse_seqids": Bool
    },
    parameter_descriptions={
        "threads": "Number of CPU threads.",
        "file_buffer_size": "File buffer size in bytes.",
        "ignore_warnings": "Ignore warnings.",
        "no_parse_seqids": "Print raw seqids without parsing."
    },
    name="Create a DIAMOND formatted reference database from a FASTA input "
         "file.",
    description="Creates an artifact containing a binary DIAMOND database "
                "file (ref_db.dmnd) from a protein reference database "
                "file in FASTA format.",
    citations=[citations["buchfink_sensitive_2021"]],
    examples={
        "Minimum working example": ex.diamond_makedb
    }
)

plugin.methods.register_function(
    function=q2_moshpit.eggnog.fetch_eggnog_db,
    inputs={},
    parameters={},
    outputs=[("eggnog_db", ReferenceDB[Eggnog])],
    output_descriptions={
        "eggnog_db": "Artifact containing the eggNOG annotation "
                     "database."
    },
    name="Fetch the databases necessary to run the "
         "eggnog-annotate action.",
    description="Downloads eggnog reference database  "
                "using the `download_eggnog_data.py` script from eggNOG. "
                "Here, this script downloads 3 files "
                "and creates and artifact with them. At least 80 Gb of "
                "storage space is required to run this action. "
                "Links to files: "
                "eggnog.db: "
                "http://eggnogdb.embl.de/download/emapperdb-5.0.2/eggnog.db.gz"
                "eggnog.taxa.db: "
                "http://eggnogdb.embl.de/download/emapperdb-5.0.2/"
                "eggnog.taxa.tar.gz"
                "eggnog.taxa.db.traverse.pkl: "
                "http://eggnogdb.embl.de/download/emapperdb-5.0.2/"
                "eggnog_proteins.dmnd.gz"
)

plugin.methods.register_function(
    function=q2_moshpit.eggnog.fetch_diamond_db,
    inputs={},
    parameters={},
    outputs=[("diamond_db", ReferenceDB[Diamond])],
    output_descriptions={
        "diamond_db": "Complete Diamond reference database."
    },
    name="Fetch the complete Diamond database necessary to run the "
         "eggnog-diamond-search action.",
    description="Downloads Diamond reference database.  "
                "This action downloads 1 file (ref_db.dmnd). "
                "At least 18 Gb of storage space is "
                "required to run this action. "
                "Link to database: "
                "http://eggnogdb.embl.de/download/emapperdb-5.0.2/"
                "eggnog_proteins.dmnd.gz"
)

plugin.methods.register_function(
    function=q2_moshpit.eggnog.fetch_eggnog_proteins,
    inputs={},
    parameters={},
    outputs=[("eggnog_proteins", ReferenceDB[EggnogProteinSequences])],
    output_descriptions={
        "eggnog_proteins": "eggNOG database of protein sequences and "
                           "their corresponding taxonomy information."
    },
    name="Fetch the databases necessary to run to run the "
         "build-eggnog-diamond-db action.",
    description="Downloads eggnog proteome database  "
                "This script downloads 2 files "
                "(e5.proteomes.faa and e5.taxid_info.tsv) "
                "and creates and artifact with them. At least 18 GB of "
                "storage space is required to run this action. "
)

plugin.methods.register_function(
    function=q2_moshpit.eggnog.eggnog_diamond_search,
    inputs={
        'sequences': SampleData[Contigs] | FeatureData[MAG],
        'diamond_db': ReferenceDB[Diamond],
    },
    parameters={
        'num_cpus': Int,
        'db_in_memory': Bool,
    },
    input_descriptions={
        'sequences': 'Sequence data of the contigs we want to '
                     'search for hits using the Diamond Database',
        'diamond_db': 'The filepath to an artifact containing the '
                      'Diamond database',
    },
    parameter_descriptions={
        'num_cpus': 'Number of CPUs to utilize. \'0\' will '
                    'use all available.',
        'db_in_memory': 'Read database into memory. The '
                        'database can be very large, so this '
                        'option should only be used on clusters or other '
                        'machines with enough memory.',
    },
    outputs=[
        ('eggnog_hits', SampleData[BLAST6]),
        ('table', FeatureTable[Frequency])
    ],
    name='Run eggNOG search using diamond aligner',
    description="This method performs the steps by which we find our "
                "possible target sequences to annotate using the diamond "
                "search functionality from the eggnog `emapper.py` script",
)

plugin.methods.register_function(
    function=q2_moshpit.eggnog.eggnog_annotate,
    inputs={
        'eggnog_hits': SampleData[BLAST6],
        'eggnog_db': ReferenceDB[Eggnog],
    },
    parameters={
        'db_in_memory': Bool,
    },
    parameter_descriptions={
        'db_in_memory': 'Read eggnog database into memory. The '
                        'eggnog database is very large(>44GB), so this '
                        'option should only be used on clusters or other '
                        'machines with enough memory.',
    },
    outputs=[('ortholog_annotations', FeatureData[NOG])],
    name='Annotate orthologs against eggNOG database',
    description="Apply eggnog mapper to annotate seed orthologs.",
)

busco_params = {
    "mode": Str % Choices(["genome"]),
    "lineage_dataset": Str,
    "augustus": Bool,
    "augustus_parameters": Str,
    "augustus_species": Str,
    "auto_lineage": Bool,
    "auto_lineage_euk": Bool,
    "auto_lineage_prok": Bool,
    "cpu": Int % Range(1, None),
    "config": Str,
    "contig_break": Int % Range(0, None),
    "datasets_version": Str,
    "download": List[Str],
    "download_base_url": Str,
    "download_path": Str,
    "evalue": Float % Range(0, None, inclusive_start=False),
    "force": Bool,
    "limit": Int % Range(1, 20),
    "help": Bool,
    "list_datasets": Bool,
    "long": Bool,
    "metaeuk_parameters": Str,
    "metaeuk_rerun_parameters": Str,
    "miniprot": Bool,
    "offline": Bool,
    "quiet": Bool,
    "restart": Bool,
    "scaffold_composition": Bool,
    "tar": Bool,
    "update_data": Bool,
    "version": Bool,
}
busco_param_descriptions = {
    "mode": "Specify which BUSCO analysis mode to run."
            "Currently only the 'genome' or 'geno' option is supported, "
            "for genome assemblies. In the future modes for transcriptome "
            "assemblies and for annotated gene sets (proteins) will be made "
            "available.",
    "lineage_dataset": "Specify the name of the BUSCO lineage to be used. "
                       "To see all possible options run `busco "
                       "--list-datasets`.",
    "augustus": "Use augustus gene predictor for eukaryote runs.",
    "augustus_parameters": "Pass additional arguments to Augustus. "
                           "All arguments should be contained within a single "
                           "string with no white space, with each argument "
                           "separated by a comma. "
                           "Example: '--PARAM1=VALUE1,--PARAM2=VALUE2'.",
    "augustus_species": "Specify a species for Augustus training.",
    "auto_lineage": "Run auto-lineage to find optimum lineage path.",
    "auto_lineage_euk": "Run auto-placement just on eukaryote tree to find "
                        "optimum lineage path.",
    "auto_lineage_prok": "Run auto-lineage just on non-eukaryote trees to "
                         "find optimum lineage path.",
    "cpu": "Specify the number (N=integer) of threads/cores to use.",
    "config": "Provide a config file.",
    "contig_break": "Number of contiguous Ns to signify a break between "
                    "contigs. Default is n=10. "
                    "See https://gitlab.com/ezlab/busco/-/issues/691 for a "
                    "more detailed explanation.",
    "datasets_version": "Specify the version of BUSCO datasets, e.g. odb10.",
    "download": "Download dataset. Possible values are a specific dataset "
                "name, 'all', 'prokaryota', 'eukaryota', or 'virus'. "
                "If used together with other command line arguments, "
                "make sure to place this last. Example: '[dataset ...]'.",
    "download_base_url": "Set the url to the remote BUSCO dataset location.",
    "download_path": "Specify local filepath for storing BUSCO dataset "
                     "downloads.",
    "evalue": "E-value cutoff for BLAST searches. "
              "Allowed formats, 0.001 or 1e-03, Default: 1e-03.",
    "force": "Force rewriting of existing files. Must be used when output "
             "files with the provided name already exist.",
    "help": "Show this help message and exit.",
    "limit": "How many candidate regions (contig or transcript) to consider "
             "per BUSCO. Default: 3.",
    "list_datasets": "Print the list of available BUSCO datasets.",
    "long": "Optimization Augustus self-training mode (Default: Off); "
            "adds considerably to the run time, "
            "but can improve results for some non-model organisms.",
    "metaeuk_parameters": "Pass additional arguments to Metaeuk for the first "
                          "run. All arguments should be contained within a "
                          "single string with no white space, with each "
                          "argument separated by a comma. "
                          "Example: `--PARAM1=VALUE1,--PARAM2=VALUE2`.",
    "metaeuk_rerun_parameters": "Pass additional arguments to Metaeuk for the "
                                "second run. All arguments should be "
                                "contained within a single string with no "
                                "white space, with each argument separated by "
                                "a comma. "
                                "Example: `--PARAM1=VALUE1,--PARAM2=VALUE2`.",
    "miniprot": "Use miniprot gene predictor for eukaryote runs.",
    "offline": "To indicate that BUSCO cannot attempt to download files.",
    "quiet": "Disable the info logs, displays only errors.",
    "restart": "Continue a run that had already partially completed.",
    "scaffold_composition": "Writes ACGTN content per scaffold to a file "
                            "`scaffold_composition.txt`.",
    "tar": "Compress some subdirectories with many files to save space.",
    "update_data": "Download and replace with last versions all lineages "
                   "datasets and files necessary to their automated "
                   "selection.",
    "version": "Show this version and exit.",
}


plugin.visualizers.register_function(
    function=q2_moshpit.busco.evaluate_busco,
    inputs={
        "bins": SampleData[MAGs],
    },
    parameters=busco_params,
    input_descriptions={
        "bins": "MAGs to be analyzed.",
    },
    parameter_descriptions=busco_param_descriptions,
    name="Evaluate quality of the generated MAGs using BUSCO.",
    description="This method uses BUSCO "
                "(Benchmarking Universal Single-Copy Ortholog assessment "
                "tool) to assess the quality of assembled MAGs and generates "
                "visualizations summarizing the results.",
    citations=[citations["manni_busco_2021"]],
)

plugin.methods.register_function(
    function=q2_moshpit.prodigal.predict_genes_prodigal,
    inputs={
        'mags': FeatureData[MAG]
    },
    input_descriptions={
        'mags': 'MAGs for which one wishes to predict genes.'
    },
    parameters={
        "translation_table_number": Str % Choices([
            '1', '2', '3', '4', '5', '6',
            '9', '10', '11', '12', '13', '14', '15', '16',
            '21', '22', '23', '24', '25'
        ])
    },
    parameter_descriptions={
        'translation_table_number':
            'Translation table to be used to '
            'translate genes into a sequence of amino '
            'acids. See '
            'https://www.ncbi.nlm.nih.gov/Taxonomy/Utils/wprintgc.cgi '
            'for reference.'
    },
    outputs=[
        ('loci', GenomeData[Loci]),
        ('genes', GenomeData[Genes]),
        ('proteins', GenomeData[Proteins])
    ],
    output_descriptions={
        'loci': "Gene coordinates files (one per MAG) listing the location of "
                "each predicted gene as well as some additional scoring "
                "information. ",
        'genes': "Fasta files (one per MAG) with the nucleotide sequences of "
                 "the predicted genes.",
        'proteins': "Fasta files (one per MAG) with the protein translation "
                    "of the predicted genes."
    },
    name='Predict gene sequences from MAGs using Prodigal.',
    description="Prodigal (PROkaryotic DYnamic programming "
                "Gene-finding ALgorithm), a gene prediction algorithm "
                "designed for improved gene structure prediction, translation "
                "initiation site recognition, and reduced false positives in "
                "prokaryotic genomes.",
    citations=[citations["hyatt_prodigal_2010"]]
)

plugin.methods.register_function(
    function=q2_moshpit.kaiju.fetch_kaiju_db,
    inputs={},
    parameters={
        "database_type": Str
        % Choices(
            [
                "nr",
                "nr_euk",
                "refseq",
                "fungi",
                "viruses",
                "plasmids",
                "progenomes",
                "rvdb",
            ]
        ),
    },
    outputs=[
        ("database", KaijuDB),
    ],
    input_descriptions={},
    parameter_descriptions={
        "database_type": "Type of database to be downloaded. For more "
        "information on available types please see the list on "
        "Kaiju's web server: https://kaiju.binf.ku.dk/server",
    },
    output_descriptions={"database": "Kaiju database."},
    name="Fetch Kaiju database.",
    description="This method fetches the latest Kaiju database from "
                "https://kaiju.binf.ku.dk/server.",
    citations=[citations["menzel2016"]],
)

plugin.methods.register_function(
    function=q2_moshpit.kaiju.classify_kaiju,
    inputs={
        "seqs": SampleData[
            SequencesWithQuality | PairedEndSequencesWithQuality
            ],
        "db": KaijuDB,
    },
    parameters={
        "z": Int % Range(1, None),
        "a": Str % Choices(["greedy", "mem"]),
        "e": Int % Range(1, None),
        "m": Int % Range(1, None),
        "s": Int % Range(1, None),
        "evalue": Float % Range(0, 1),
        "x": Bool,
        "r": Str % Choices(
            ["phylum", "class", "order", "family", "genus", "species"]
        ),
        "c": Float % Range(0, 100, inclusive_start=True),
        "exp": Bool,
        "u": Bool,
    },
    outputs=[
        ("abundances", FeatureTable[Frequency]),
        ("taxonomy", FeatureData[Taxonomy])
    ],
    input_descriptions={
        "seqs": "Sequences to be classified.",
        "db": "Kaiju database.",
    },
    parameter_descriptions={
        "z": "Number of threads.",
        "a": "Run mode.",
        "e": "Number of mismatches allowed in Greedy mode.",
        "m": "Minimum match length.",
        "s": "Minimum match score in Greedy mode.",
        "evalue": "Minimum E-value in Greedy mode.",
        "x": "Enable SEG low complexity filter.",
        "r": "Taxonomic rank.",
        "c": "Minimum required number or fraction of reads for "
             "the taxon  (except viruses) to be reported.",
        "exp": "Expand viruses, which are always shown as full "
               "taxon path and read counts are not summarized in "
               "higher taxonomic levels.",
        "u": "Do not count unclassified reads for the total reads "
             "when calculating percentages for classified reads."
    },
    output_descriptions={
        "abundances": "Read abundances.", "taxonomy": "Linked taxonomy."
    },
    name="Classify reads using Kaiju.",
    description="This method uses Kaiju to perform taxonomic "
                "classification of NGS reads.",
    citations=[citations["menzel2016"]],
)<|MERGE_RESOLUTION|>--- conflicted
+++ resolved
@@ -34,11 +34,7 @@
 from q2_types_genomics.per_sample_data import MAGs, Contigs
 from q2_types_genomics.per_sample_data._type import AlignmentMap
 from q2_types_genomics.reference_db import (
-<<<<<<< HEAD
-    ReferenceDB, Diamond, Eggnog, EggnogProteinSequences
-=======
-    ReferenceDB, Diamond, Eggnog, NCBITaxonomy
->>>>>>> 492dc37d
+    ReferenceDB, Diamond, Eggnog, NCBITaxonomy, EggnogProteinSequences
 )
 
 citations = Citations.load('citations.bib', package='q2_moshpit')
