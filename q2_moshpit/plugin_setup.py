--- conflicted
+++ resolved
@@ -606,56 +606,15 @@
         "taxonomy": "NCBI reference taxonomy."
     },
     name="Fetch NCBI reference taxonomy",
-<<<<<<< HEAD
-    description="Downloads NCBI reference taxonomy for the NCBI ftp server. "
-                "The resulting artifact is required in the "
-                "build-custom-diamond-db action if one whished to "
-=======
     description="Downloads NCBI reference taxonomy from the NCBI FTP server. "
                 "The resulting artifact is required by the "
                 "build-custom-diamond-db action if one wished to "
->>>>>>> 137eff92
                 "create a Diamond data base with taxonomy features. "
                 "At least 30 GB of "
                 "storage space is required to run this action.",
     citations=[citations["NCBI"]]
 )
 
-<<<<<<< HEAD
-plugin.methods.register_function(
-    function=q2_moshpit.eggnog.build_eggnog_diamond_db,
-    inputs={
-        'eggnog_proteins': ReferenceDB[EggnogProteinSequences],
-    },
-    input_descriptions={
-        'eggnog_proteins': "eggNOG database of protein sequences and "
-                           "their corresponding taxonomy information "
-                           "(generated through the fetch-eggnog-proteins "
-                           "action)."
-    },
-    parameters={
-        'taxon': Int % Range(2, 1579337)
-    },
-    parameter_descriptions={
-        'taxon': "Taxon ID number."
-    },
-    outputs=[("diamond_db", ReferenceDB[Diamond])],
-    output_descriptions={
-        "diamond_db": "Complete Diamond reference database for the"
-                      "specified taxon."
-    },
-    name="Create a DIAMOND formatted reference database for the"
-         "specified taxon.",
-    description="Creates an DIAMOND database which contains the protein "
-                "sequences that belong to the specified taxon.",
-    citations=[
-        citations["buchfink_sensitive_2021"],
-        citations["huerta-cepas_eggnog_2019"]
-    ]
-)
-
-=======
->>>>>>> 137eff92
 plugin.methods.register_function(
     function=q2_moshpit.eggnog.build_eggnog_diamond_db,
     inputs={
