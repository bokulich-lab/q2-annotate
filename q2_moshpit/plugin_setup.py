--- conflicted
+++ resolved
@@ -905,106 +905,6 @@
     citations=[citations["huerta_cepas_eggnog_2019"]]
 )
 
-<<<<<<< HEAD
-=======
-plugin.methods.register_function(
-    function=q2_moshpit.partition.partition_sample_data_mags,
-    inputs={"mags": SampleData[MAGs]},
-    parameters={"num_partitions": Int % Range(1, None)},
-    outputs={"partitioned_mags": Collection[SampleData[MAGs]]},
-    input_descriptions={"mags": "The MAGs to partition."},
-    parameter_descriptions={
-        "num_partitions": "The number of partitions to split the MAGs"
-        " into. Defaults to partitioning into individual"
-        " MAGs."
-    },
-    name="Partition MAGs",
-    description="Partition a SampleData[MAGs] artifact into smaller "
-                "artifacts containing subsets of the MAGs",
-)
-
-plugin.methods.register_function(
-    function=q2_moshpit.partition.partition_orthologs,
-    inputs={"orthologs": SampleData[Orthologs]},
-    parameters={"num_partitions": Int % Range(1, None)},
-    outputs={"partitioned_orthologs": Collection[SampleData[Orthologs]]},
-    input_descriptions={"orthologs": "The orthologs to partition."},
-    parameter_descriptions={
-        "num_partitions": "The number of partitions to split the MAGs"
-        " into. Defaults to partitioning into individual"
-        " MAGs."
-    },
-    name="Partition orthologs",
-    description="Partition a SampleData[Orthologs] artifact into smaller "
-                "artifacts containing subsets of the BLAST6 reports.",
-)
-
-plugin.methods.register_function(
-    function=q2_moshpit.partition.collate_sample_data_mags,
-    inputs={"mags": List[SampleData[MAGs]]},
-    parameters={},
-    outputs={"collated_mags": SampleData[MAGs]},
-    input_descriptions={"mags": "A collection of MAGs to be collated."},
-    name="Collate mags",
-    description="Takes a collection of SampleData[MAGs]'s "
-                "and collates them into a single artifact.",
-)
-
-plugin.methods.register_function(
-    function=q2_moshpit.partition.partition_feature_data_mags,
-    inputs={"mags": FeatureData[MAG]},
-    parameters={"num_partitions": Int % Range(1, None)},
-    outputs={"partitioned_mags": Collection[FeatureData[MAG]]},
-    input_descriptions={"mags": "MAGs to partition."},
-    parameter_descriptions={
-        "num_partitions": "The number of partitions to split the MAGs"
-        " into. Defaults to partitioning into individual"
-        " MAGs."
-    },
-    name="Partition MAGs",
-    description="Partition a FeatureData[MAG] artifact into smaller "
-                "artifacts containing subsets of the MAGs",
-)
-
-plugin.methods.register_function(
-    function=q2_moshpit.partition.collate_feature_data_mags,
-    inputs={"mags": List[FeatureData[MAG]]},
-    parameters={},
-    outputs={"collated_mags": FeatureData[MAG]},
-    input_descriptions={"mags": "A collection of MAGs to be collated."},
-    name="Collate mags",
-    description="Takes a collection of FeatureData[MAG]'s "
-                "and collates them into a single artifact.",
-)
-
-plugin.methods.register_function(
-    function=q2_moshpit.partition.collate_orthologs,
-    inputs={"orthologs": List[SampleData[Orthologs]]},
-    parameters={},
-    outputs={"collated_orthologs": SampleData[Orthologs]},
-    input_descriptions={"orthologs": "Orthologs to collate"},
-    parameter_descriptions={},
-    name="Collate Orthologs",
-    description="Takes a collection SampleData[Orthologs] artifacts "
-                "and collates them into a single artifact.",
-)
-
-plugin.methods.register_function(
-    function=q2_moshpit.partition.collate_annotations,
-    inputs={'ortholog_annotations': List[GenomeData[NOG]]},
-    parameters={},
-    outputs=[('collated_annotations', GenomeData[NOG])],
-    input_descriptions={
-        'ortholog_annotations': "Collection of ortholog annotations."
-    },
-    output_descriptions={
-        'collated_annotations': "Collated ortholog annotations."
-    },
-    name='Collate ortholog annotations.',
-    description="Takes a collection of GenomeData[NOG]'s "
-                "and collates them into a single artifact.",
-)
-
 # First bool flag only allowed to be True when the DB contains all lineages
 # Second bool flag only allowed to be True when the DB has property "eukaryota"
 # Third bool flag only allowed to be True when the DB has property "prokaryota"
@@ -1120,7 +1020,6 @@
     ): Int,
 })
 
->>>>>>> ffdbb3b0
 busco_params = {
     "mode": Str % Choices(["genome"]),
     "lineage_dataset": Str,
