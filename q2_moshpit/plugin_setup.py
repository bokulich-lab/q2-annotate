--- conflicted
+++ resolved
@@ -388,35 +388,9 @@
     outputs=[("eggnog_db", ReferenceDB[Eggnog])],
     output_descriptions={
         "eggnog_db": "Artifact containing the eggNOG annotation "
-                     "database (eggnog.db, eggnog.taxa.db, "
-                     "eggnog.taxa.db.traverse.pkl)"
-    },
-<<<<<<< HEAD
-    name="Fetch one of the databases necessary to run eggNOG.",
-    description="Downloads eggnog reference database  "
-                "using the `download_eggnog_data.py` script from eggNOG. "
-                "Here, this script downloads 3 files, specifically: "
-                "eggnog.db (39Gb), "
-                "eggnog.taxa.db (265Mb), and"
-                "eggnog.taxa.db.traverse.pkl (6.3Mb)."
-)
-
-plugin.methods.register_function(
-    function=q2_moshpit.eggnog.fetch_diamond_db,
-    inputs={},
-    parameters={},
-    outputs=[("diamond_db", ReferenceDB[Diamond])],
-    output_descriptions={
-        "diamond_db": "Artifact containing the Diamond "
-                      "database."
-    },
-    name="Fetch one of the databases necessary to run eggNOG.",
-    description="Downloads Diamond reference database.  "
-                "This action downloads 1 file and places it "
-                "inside an artifact. The file is named: "
-                "ref_db.dmnd (8.6 Gb)."
-=======
-    name="Fetch the databases necessary to run to run the "
+                     "database."
+    },
+    name="Fetch the databases necessary to run the "
          "eggnog-annotate action.",
     description="Downloads eggnog reference database  "
                 "using the `download_eggnog_data.py` script from eggNOG. "
@@ -424,7 +398,24 @@
                 "(eggnog.db, eggnog.taxa.db, and eggnog.taxa.db.traverse.pkl) "
                 "and creates and artifact with them. At least 80 Gb of "
                 "storage space is required to run this action. "
->>>>>>> 4bc84cad
+)
+
+plugin.methods.register_function(
+    function=q2_moshpit.eggnog.fetch_diamond_db,
+    inputs={},
+    parameters={},
+    outputs=[("diamond_db", ReferenceDB[Diamond])],
+    output_descriptions={
+        "diamond_db": "Artifact containing the Diamond reference "
+                      "database."
+    },
+    name="Fetch the databases necessary to run the "
+         "eggnog_diamond_search action.",
+    description="Downloads Diamond reference database.  "
+                "This action downloads 1 file (ref_db.dmnd) "
+                "and places it inside an artifact. "
+                "At least 18 Gb of storage space is "
+                "required to run this action."
 )
 
 plugin.methods.register_function(
