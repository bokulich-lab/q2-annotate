# ----------------------------------------------------------------------------
# Copyright (c) 2023, QIIME 2 development team.
#
# Distributed under the terms of the Modified BSD License.
#
# The full license is in the file LICENSE, distributed with this software.
# ----------------------------------------------------------------------------
import json
import os
import warnings
import pandas as pd
<<<<<<< HEAD
from typing import List
=======
from typing import List, Union

>>>>>>> 835130ba
import skbio.io
from q2_types.per_sample_sequences import MultiMAGSequencesDirFmt
<<<<<<< HEAD
from q2_moshpit.busco.types import BuscoDatabaseDirFmt
=======
from q2_types.feature_data_mag import MAGSequencesDirFmt
>>>>>>> 835130ba

arguments_with_hyphens = {
    "auto_lineage": "auto-lineage",
    "auto_lineage_euk": "auto-lineage-euk",
    "auto_lineage_prok": "auto-lineage-prok",
    "list_datasets": "list-datasets",
    "update_data": "update-data",
}

MARKER_COLS = ["single", "duplicated", "fragmented", "missing", "complete"]


def _validate_lineage_dataset_input(
        lineage_dataset: str,
        auto_lineage: bool,
        auto_lineage_euk: bool,
        auto_lineage_prok: bool,
        busco_db: BuscoDatabaseDirFmt,
        kwargs
        ) -> None:
    # When lineage_dataset is specified all other lineage flags are ignored
    if any([auto_lineage, auto_lineage_euk, auto_lineage_prok]):
        warnings.warn(
            f"`--p-lineage-dataset` was specified as '{lineage_dataset}'. "
            "`--p-auto-lineage` flags will be ignored."
        )
        kwargs["auto_lineage"] = False
        kwargs["auto_lineage_euk"] = False
        kwargs["auto_lineage_prok"] = False

    # Check that lineage in deed exits inside Busco DB (if provided)
    if busco_db is not None:
        if not os.path.exists(
            f"{str(busco_db)}/busco_downloads/lineages/{lineage_dataset}"
        ):
            present_lineages = os.listdir(
                os.path.join(str(busco_db), "busco_downloads/lineages/")
            )
            raise ValueError(
                f"The specified lineage_dataset ({lineage_dataset}) "
                "is not present in input database. \n"
                "Printing lineage datasets present in input database: \n"
                f"{present_lineages}"
            )


def _parse_busco_params(arg_key, arg_val) -> List[str]:
    """Creates a list with argument and its value to be consumed by BUSCO.
    Argument names will be converted to command line parameters by
    appending a '--' prefix and in some cases replacing "_" for "-"
    (only for e.g. `arguments_with_hyphens`)

    Args:
        arg_key (str): Argument name.
        arg_val: Argument value.
    Returns:
        [converted_arg, arg_value]: List containing a prepared command line
            parameter and, optionally, its value.
    """

    # If the key is in arguments_with_hyphens, modify key
    if arg_key in arguments_with_hyphens.keys():
        arg_key = arguments_with_hyphens[arg_key]

    if isinstance(arg_val, bool):
        return [f"--{arg_key}"]
    else:
        return [f"--{arg_key}", str(arg_val)]


def _partition_dataframe(
    df: pd.DataFrame, max_rows: int, is_sample_data: bool
) -> list:
    """
    Partitions a DataFrame into smaller DataFrames based on
    a maximum row limit.

    If is_sample_data = True:
    This function groups the DataFrame by 'sample_id' and then partitions
    these groups into smaller DataFrames. Each partition will have a total
    row count less than or equal to the max_rows parameter (unless a single
    partition exceeds the max_rows, in which case it will have all the
    MAGs included). The last group in a partition can exceed the max_rows
    limit.

    If is_sample_data = False:
    Partitions a DataFrame into smaller DataFrames based on
    a maximum row limit. Each partition will have a total
    row count less than or equal to the `max_rows` parameter.

    Args:
        df (pd.DataFrame): The DataFrame to partition. It should have a
            'sample_id' column.
        max_rows (int): The maximum number of rows that each partitioned
            DataFrame should have.

    Returns:
        list: A list of partitioned DataFrames. Each DataFrame in the
            list is a partition of the original DataFrame.
    """
    if is_sample_data:
        groups = [group for _, group in df.groupby('sample_id')]
        partitions = []
        temp = []
        total_rows = 0

        for group in groups:
            if total_rows + len(group) > max_rows:
                if temp:
                    partitions.append(pd.concat(temp))
                temp = [group]
                total_rows = len(group)
            else:
                temp.append(group)
                total_rows += len(group)

        if temp:
            partitions.append(pd.concat(temp))

        return partitions
    else:
        return [df[i:i+max_rows] for i in range(0, len(df), max_rows)]


def _collect_summaries(run_summaries_fp_map: dict) -> pd.DataFrame:
    """
    Reads-in the sample-wise summaries and concatenates them in one
    pd.DataFrame, which is saved to file.

    Args:
        run_summaries_fp_map (dict): dict where key is sample id
            and value is path "tmp/sample_id/batch_summary.txt"

    Returns:
        all_summaries (pd.DataFrame): DataFrame composed of the individual
            run summaries.
    """

    all_summaries = []
    for sample_id, path_to_summary in run_summaries_fp_map.items():
        df = pd.read_csv(filepath_or_buffer=path_to_summary, sep="\t")
        df["sample_id"] = sample_id
        all_summaries.append(df)

    return pd.concat(all_summaries, ignore_index=True)


def _get_feature_table(busco_results: pd.DataFrame):
    df = busco_results.reset_index(inplace=False, drop=False)

    new_cols = {
        "mag_id": "MAG", "sample_id": "Sample", "dataset": "Dataset",
        "single": "% single", "duplicated": "% duplicated",
        "fragmented": "% fragmented", "missing": "% missing",
        "complete": "% complete", "n_markers": "Total markers",
        "contigs_n50": "N50 contigs", "percent_gaps": "Percent gaps",
        "scaffolds": "Contigs", "length": "Length (bp)"
    }

    if len(busco_results["sample_id"].unique()) < 2:
        del new_cols["sample_id"]

    df = df[list(new_cols.keys())].rename(columns=new_cols, inplace=False)
    return df.to_json(orient='split')


def _parse_df_columns(df: pd.DataFrame) -> pd.DataFrame:
    """
    Adds several columns required for generation of downloadable
    BUSCO plots.

    Args:
        df (pd.DataFrame): Unformatted DataFrame

    Returns:
        df (pd.DataFrame): Formatted DataFrame
    """
    df = df.reset_index(drop=False, inplace=False)
    df = df.rename(columns={"id": "mag_id"}, inplace=False)

    # fix data types
    df["percent_gaps"] = df["percent_gaps"].str.split(
        '%', expand=True
    )[0].map(float)
    for col in MARKER_COLS:
        df[col] = df[col].map(float)
    df["n_markers"] = df["n_markers"].map(int)

    return df


def _rename_columns(df):
    cols = {
        "Input_file": "input_file", "Dataset": "dataset",
        "Complete": "complete", "Single": "single",
        "Duplicated": "duplicated", "Fragmented": "fragmented",
        "Missing": "missing", "n_markers": "n_markers",
        "Scaffold N50": "scaffold_n50", "Contigs N50": "contigs_n50",
        "Percent gaps": "percent_gaps", "Number of scaffolds": "scaffolds",
        "sample_id": "sample_id"
    }

    cols_reshuffled = [
        "mag_id", "sample_id", "input_file", "dataset", "complete",
        "single", "duplicated", "fragmented", "missing", "n_markers",
        "scaffold_n50", "contigs_n50", "percent_gaps", "scaffolds",
    ]

    df = df.rename(columns=cols, inplace=False)
    df["mag_id"] = df["input_file"].str.split(".", expand=True)[0]

    return df[cols_reshuffled]


def _cleanup_bootstrap(output_dir):
    # Remove unwanted files
    # until Bootstrap 3 is replaced with v5, remove the v3 scripts as
    # the HTML files are adjusted to work with v5
    os.remove(
        os.path.join(
            output_dir, "q2templateassets", "css", "bootstrap.min.css"
        )
    )
    os.remove(
        os.path.join(
            output_dir, "q2templateassets", "js", "bootstrap.min.js"
        )
    )


def _calculate_summary_stats(df: pd.DataFrame) -> json:
    stats = pd.DataFrame({
        "min": df[MARKER_COLS].min(),
        "median": df[MARKER_COLS].median(),
        "mean": df[MARKER_COLS].mean(),
        "max": df[MARKER_COLS].max(),
        "count": df[MARKER_COLS].count()
    })
    return stats.T.to_json(orient='table')


def _get_mag_lengths(bins: Union[MultiMAGSequencesDirFmt, MAGSequencesDirFmt]):
    lengths = {}
    if isinstance(bins, MultiMAGSequencesDirFmt):
        for sample, mags in bins.sample_dict().items():
            for mag_id, mag_fp in mags.items():
                seq = skbio.io.read(mag_fp, format="fasta")
                lengths[mag_id] = sum([len(s) for s in seq])
        return pd.Series(lengths, name="length")
    else:
        for mag_id, mag_fp in bins.feature_dict().items():
            seq = skbio.io.read(mag_fp, format="fasta")
            lengths[mag_id] = sum([len(s) for s in seq])
        return pd.Series(lengths, name="length")<|MERGE_RESOLUTION|>--- conflicted
+++ resolved
@@ -9,19 +9,11 @@
 import os
 import warnings
 import pandas as pd
-<<<<<<< HEAD
-from typing import List
-=======
 from typing import List, Union
-
->>>>>>> 835130ba
 import skbio.io
 from q2_types.per_sample_sequences import MultiMAGSequencesDirFmt
-<<<<<<< HEAD
 from q2_moshpit.busco.types import BuscoDatabaseDirFmt
-=======
 from q2_types.feature_data_mag import MAGSequencesDirFmt
->>>>>>> 835130ba
 
 arguments_with_hyphens = {
     "auto_lineage": "auto-lineage",
