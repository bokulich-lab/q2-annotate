--- conflicted
+++ resolved
@@ -13,18 +13,13 @@
     _parse_busco_params,
     _render_html,
 )
-<<<<<<< HEAD
 from q2_moshpit._utils import (
     _process_common_input_params,
     colorify,
     run_command
 )
-from q2_types_genomics.per_sample_data._format import MultiMAGSequencesDirFmt
-from q2_types_genomics.reference_db._format import BuscoDatabaseDirFmt
-=======
-from q2_moshpit._utils import _process_common_input_params
+from q2_types.reference_db._format import BuscoDatabaseDirFmt
 from q2_types.per_sample_sequences._format import MultiMAGSequencesDirFmt
->>>>>>> 1677131d
 
 
 def evaluate_busco(
