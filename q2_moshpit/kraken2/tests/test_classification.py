# ----------------------------------------------------------------------------
# Copyright (c) 2022-2023, QIIME 2 development team.
#
# Distributed under the terms of the Modified BSD License.
#
# The full license is in the file LICENSE, distributed with this software.
# ----------------------------------------------------------------------------
import os
import unittest
from subprocess import CalledProcessError

import pandas as pd
from q2_types.per_sample_sequences import (
    SingleLanePerSampleSingleEndFastqDirFmt,
    SingleLanePerSamplePairedEndFastqDirFmt,
)
from qiime2 import Artifact

from q2_types_genomics.kraken2 import (
    Kraken2ReportDirectoryFormat,
    Kraken2OutputDirectoryFormat, Kraken2DBDirectoryFormat,
)

from q2_types_genomics.per_sample_data._format import MultiMAGSequencesDirFmt
from unittest.mock import patch, ANY, call

from qiime2.plugin.testing import TestPluginBase
from qiime2.plugins import moshpit

from q2_moshpit.kraken2.classification import (
    _get_seq_paths, _construct_output_paths, _classify_kraken2
)


class TestKraken2Classification(TestPluginBase):
    package = "q2_moshpit.kraken2.tests"

    def setUp(self):
        super().setUp()

    def test_get_seq_paths_reads_single(self):
        manifest = SingleLanePerSampleSingleEndFastqDirFmt(
            self.get_data_path("single-end"), mode="r"
        ).manifest.view(pd.DataFrame)

        expected = [
            (f"sample{i}", f"sample{i}", f"reads{i}_R1.fastq.gz")
            for i in range(1, 3)
        ]
        for ((index, row), (exp_bin, exp_sample, exp_fp)) in zip(
            manifest.iterrows(), expected
        ):
            _sample, _bin, fn = _get_seq_paths(index, row, manifest.columns)
            self.assertEqual(_sample, exp_sample)
            self.assertEqual(_bin, exp_bin)
            self.assertTrue(fn[0].endswith(exp_fp))

    def test_get_seq_paths_reads_paired(self):
        manifest = SingleLanePerSamplePairedEndFastqDirFmt(
            self.get_data_path("paired-end"), mode="r"
        ).manifest.view(pd.DataFrame)

        expected = [
            (
                f"sample{i}",
                f"sample{i}",
                [f"reads{i}_R1.fastq.gz", f"reads{i}_R2.fastq.gz"],
            )
            for i in range(1, 3)
        ]
        for ((index, row), (exp_bin, exp_sample, exp_fp)) in zip(
            manifest.iterrows(), expected
        ):
            _sample, _bin, fn = _get_seq_paths(index, row, manifest.columns)
            self.assertEqual(_sample, exp_sample)
            self.assertEqual(_bin, exp_bin)
            self.assertTrue(fn[0].endswith(exp_fp[0]))
            self.assertTrue(fn[1].endswith(exp_fp[1]))

    def test_get_seq_paths_mags(self):
        manifest = MultiMAGSequencesDirFmt(
            self.get_data_path("mags"), "r"
        ).manifest.view(pd.DataFrame)

        expected = [
            ("samp1", "bin1", "samp1/bin1.fa"),
            ("samp1", "bin2", "samp1/bin2.fa"),
            ("samp2", "bin1", "samp2/bin1.fa"),
        ]
        for ((index, row), (exp_sample, exp_bin, exp_fp)) in zip(
            manifest.iterrows(), expected
        ):
            _sample, _bin, fn = _get_seq_paths(index, row, manifest.columns)
            self.assertEqual(_sample, exp_sample)
            self.assertEqual(_bin, exp_bin)
            self.assertTrue(fn[0].endswith(exp_fp))

    @patch("os.makedirs")
    def test_construct_output_paths(self, p1):
        _sample, _bin = "sample1", "bin1"
        reports_dir = Kraken2ReportDirectoryFormat()
        outputs_dir = Kraken2OutputDirectoryFormat()

        exp_rep_fp = os.path.join(
            reports_dir.path, _sample, f"{_bin}.report.txt"
        )
        exp_out_fp = os.path.join(
            outputs_dir.path, _sample, f"{_bin}.output.txt"
        )
        obs_out_fp, obs_rep_fp = _construct_output_paths(
            _sample, _bin, outputs_dir, reports_dir
        )
        self.assertEqual(obs_rep_fp, exp_rep_fp)
        self.assertEqual(obs_out_fp, exp_out_fp)
        p1.assert_has_calls(
            [
                call(os.path.split(exp_rep_fp)[0], exist_ok=True),
                call(os.path.split(exp_out_fp)[0], exist_ok=True),
            ]
        )

    @patch("q2_moshpit.kraken2.classification.Kraken2OutputDirectoryFormat")
    @patch("q2_moshpit.kraken2.classification.Kraken2ReportDirectoryFormat")
    @patch("q2_moshpit.kraken2.classification._get_seq_paths")
    @patch("q2_moshpit.kraken2.classification._construct_output_paths")
    @patch("q2_moshpit.kraken2.classification.run_command")
    def test_classify_kraken(self, p1, p2, p3, p4, p5):
        manifest = MultiMAGSequencesDirFmt(
            self.get_data_path("mags"), "r"
        ).manifest.view(pd.DataFrame)
        common_args = ["--db", "/some/where/db", "--quick"]

        fake_report_dir = Kraken2ReportDirectoryFormat()
        fake_output_dir = Kraken2OutputDirectoryFormat()
        exp_out_fps = [
            os.path.join(fake_output_dir.path, "samp1", "bin1.output.txt"),
            os.path.join(fake_output_dir.path, "samp1", "bin2.output.txt"),
            os.path.join(fake_output_dir.path, "samp2", "bin1.output.txt"),
        ]
        exp_rep_fps = [
            os.path.join(fake_report_dir.path, "samp1", "bin1.report.txt"),
            os.path.join(fake_report_dir.path, "samp1", "bin2.report.txt"),
            os.path.join(fake_report_dir.path, "samp2", "bin1.report.txt"),
        ]

        p2.side_effect = list(zip(exp_out_fps, exp_rep_fps))
        p3.side_effect = [
            ("samp1", "bin1", ["samp1/bin1.fa"]),
            ("samp1", "bin2", ["samp1/bin2.fa"]),
            ("samp2", "bin1", ["samp2/bin1.fa"]),
        ]
        p4.return_value = fake_report_dir
        p5.return_value = fake_output_dir

        # run kraken2
        obs_reports, obs_outputs = _classify_kraken2(manifest, common_args)

        self.assertIsInstance(obs_reports, Kraken2ReportDirectoryFormat)
        self.assertIsInstance(obs_outputs, Kraken2OutputDirectoryFormat)

        p1.assert_has_calls(
            [
                call(
                    cmd=[
                        "kraken2",
                        "--db",
                        "/some/where/db",
                        "--quick",
                        "--report",
                        exp_rep_fps[0],
                        "--output",
                        exp_out_fps[0],
                        "samp1/bin1.fa",
                    ],
                    verbose=True,
                ),
                call(
                    cmd=[
                        "kraken2",
                        "--db",
                        "/some/where/db",
                        "--quick",
                        "--report",
                        exp_rep_fps[1],
                        "--output",
                        exp_out_fps[1],
                        "samp1/bin2.fa",
                    ],
                    verbose=True,
                ),
                call(
                    cmd=[
                        "kraken2",
                        "--db",
                        "/some/where/db",
                        "--quick",
                        "--report",
                        exp_rep_fps[2],
                        "--output",
                        exp_out_fps[2],
                        "samp2/bin1.fa",
                    ],
                    verbose=True,
                ),
            ]
        )
        p2.assert_has_calls(
            [
                call("samp1", "bin1", fake_output_dir, fake_report_dir),
                call("samp1", "bin2", fake_output_dir, fake_report_dir),
                call("samp2", "bin1", fake_output_dir, fake_report_dir),
            ]
        )
        p3.assert_has_calls(
            [
                call(("samp1", "bin1"), ANY, manifest.columns),
                call(("samp1", "bin2"), ANY, manifest.columns),
                call(("samp2", "bin1"), ANY, manifest.columns),
            ]
        )

    @patch("q2_moshpit.kraken2.classification.Kraken2OutputDirectoryFormat")
    @patch("q2_moshpit.kraken2.classification.Kraken2ReportDirectoryFormat")
    @patch(
        "q2_moshpit.kraken2.classification._get_seq_paths",
        return_value=(1, 2, [3])
    )
    @patch(
        "q2_moshpit.kraken2.classification._construct_output_paths",
        return_value=(1, 2)
    )
    @patch("q2_moshpit.kraken2.classification.run_command")
    def test_classify_kraken_exception(self, p1, p2, p3, p4, p5):
        manifest = MultiMAGSequencesDirFmt(
            self.get_data_path("mags"), "r"
        ).manifest.view(pd.DataFrame)
        common_args = ["--db", "/some/where/db", "--quick"]

        # run kraken2
        p1.side_effect = CalledProcessError(returncode=123, cmd="abc")
        with self.assertRaisesRegex(
            Exception,
            r'error was encountered .* \(return code 123\)'
        ):
            _classify_kraken2(manifest, common_args)

<<<<<<< HEAD
    @patch("q2_moshpit.classification._classify_kraken2")
=======
    @patch("q2_moshpit.kraken2.classification._classify_kraken")
>>>>>>> 8b4d715d
    def test_classify_kraken_action(self, p1):
        seqs = Artifact.import_data(
            'SampleData[MAGs]', self.get_data_path("mags")
        )
        db = Artifact.import_data('Kraken2DB', self.get_data_path("db"))
        p1.return_value = (
            Kraken2ReportDirectoryFormat(
                self.get_data_path("reports-mags"), "r"
            ),
            Kraken2OutputDirectoryFormat(
                self.get_data_path("outputs-mags"), "r"
            ),
        )

        moshpit.actions.classify_kraken2(
            seqs=seqs, kraken2_db=db, threads=3, confidence=0.9, quick=True
        )

        exp_args = [
            '--threads', '3', '--confidence', '0.9',
            '--minimum-base-quality', '0', '--minimum-hit-groups', '2',
            '--quick', '--db', str(db.view(Kraken2DBDirectoryFormat).path)
        ]
        p1.assert_called_with(ANY, exp_args)


if __name__ == "__main__":
    unittest.main()<|MERGE_RESOLUTION|>--- conflicted
+++ resolved
@@ -244,11 +244,7 @@
         ):
             _classify_kraken2(manifest, common_args)
 
-<<<<<<< HEAD
-    @patch("q2_moshpit.classification._classify_kraken2")
-=======
-    @patch("q2_moshpit.kraken2.classification._classify_kraken")
->>>>>>> 8b4d715d
+    @patch("q2_moshpit.kraken2.classification._classify_kraken2")
     def test_classify_kraken_action(self, p1):
         seqs = Artifact.import_data(
             'SampleData[MAGs]', self.get_data_path("mags")
