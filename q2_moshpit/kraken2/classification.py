# ----------------------------------------------------------------------------
# Copyright (c) 2022-2023, QIIME 2 development team.
#
# Distributed under the terms of the Modified BSD License.
#
# The full license is in the file LICENSE, distributed with this software.
# ----------------------------------------------------------------------------
import os
import subprocess
from copy import deepcopy
from typing import Union, Optional

import pandas as pd
from q2_types.per_sample_sequences import (
    SequencesWithQuality,
    PairedEndSequencesWithQuality,
    SingleLanePerSamplePairedEndFastqDirFmt,
    SingleLanePerSampleSingleEndFastqDirFmt,
    ContigSequencesDirFmt, Contigs
)
from q2_types.sample_data import SampleData
from q2_types.feature_data import FeatureData
from q2_moshpit._utils import run_command, _process_common_input_params
from q2_moshpit.kraken2.utils import _process_kraken2_arg
<<<<<<< HEAD
from q2_types_genomics.feature_data import MAGSequencesDirFmt, MAG
from q2_types_genomics.per_sample_data import (
    ContigSequencesDirFmt, Contigs, MAGs
)
from q2_types_genomics.kraken2 import (
=======
from q2_types.feature_data_mag import MAGSequencesDirFmt, MAG
from q2_types.kraken2 import (
>>>>>>> 821cf673
    Kraken2ReportDirectoryFormat,
    Kraken2OutputDirectoryFormat,
    Kraken2DBDirectoryFormat,
)
from q2_types_genomics.per_sample_data._format import (
    MultiFASTADirectoryFormat
)


def _get_seq_paths(df_index, df_row, df_columns):
    if "reverse" in df_columns:
        _sample, fn = df_index, df_row.tolist()
    else:
        _sample, fn = df_index, [df_row["forward"]]
    return _sample, fn


def _construct_output_paths(
        _sample, kraken2_outputs_dir, kraken2_reports_dir
):
    report_fp = os.path.join(
        kraken2_reports_dir.path, f"{_sample}.report.txt"
    )
    output_fp = os.path.join(
        kraken2_outputs_dir.path, f"{_sample}.output.txt"
    )
    return output_fp, report_fp


def classify_kraken2(
        ctx,
        seqs,
        kraken2_db,
        threads=1,
        confidence=0.0,
        minimum_base_quality=0,
        memory_mapping=False,
        minimum_hit_groups=2,
        quick=False,
        report_minimizer_data=False,
        num_partitions=None
):
    kwargs = {k: v for k, v in locals().items()
              if k not in ["seqs", "kraken2_db", "ctx", "num_partitions"]}

    _classify_kraken2 = ctx.get_action("moshpit", "_classify_kraken2")
    collate_kraken2_reports = ctx.get_action("moshpit",
                                             "collate_kraken2_reports")
    collate_kraken2_outputs = ctx.get_action("moshpit",
                                             "collate_kraken2_outputs")

    if seqs.type <= SampleData[SequencesWithQuality]:
        partition_method = ctx.get_action("demux", "partition_samples_single")
    elif seqs.type <= SampleData[PairedEndSequencesWithQuality]:
        partition_method = ctx.get_action("demux", "partition_samples_paired")
    elif seqs.type <= SampleData[Contigs]:
        partition_method = ctx.get_action("assembly", "partition_contigs")
    elif seqs.type <= SampleData[MAGs]:
        partition_method = ctx.get_action("moshpit", "partition_mags")
    # FeatureData[MAG] is not parallelized
    elif seqs.type <= FeatureData[MAG]:
        kraken2_reports, kraken2_outputs = \
                _classify_kraken2(seqs, kraken2_db, **kwargs)
        return kraken2_reports, kraken2_outputs
    else:
        raise NotImplementedError()

    (partitioned_seqs,) = partition_method(seqs, num_partitions)

    kraken2_reports = []
    kraken2_outputs = []
    for seq in partitioned_seqs.values():
        (kraken2_report, kraken2_output) = _classify_kraken2(
                seq, kraken2_db, **kwargs)
        kraken2_reports.append(kraken2_report)
        kraken2_outputs.append(kraken2_output)

    (collated_kraken2_reports,) = collate_kraken2_reports(kraken2_reports)
    (collated_kraken2_outputs,) = collate_kraken2_outputs(kraken2_outputs)

    return collated_kraken2_reports, collated_kraken2_outputs


def _classify_kraken2(
        seqs: Union[
            SingleLanePerSamplePairedEndFastqDirFmt,
            SingleLanePerSampleSingleEndFastqDirFmt,
            ContigSequencesDirFmt,
            MAGSequencesDirFmt,
            MultiFASTADirectoryFormat
        ],
        kraken2_db: Kraken2DBDirectoryFormat,
        threads: int = 1,
        confidence: float = 0.0,
        minimum_base_quality: int = 0,
        memory_mapping: bool = False,
        minimum_hit_groups: int = 2,
        quick: bool = False,
        report_minimizer_data: bool = False
) -> (
        Kraken2ReportDirectoryFormat,
        Kraken2OutputDirectoryFormat,
):
    kwargs = {k: v for k, v in locals().items()
              if k not in ["seqs", "kraken2_db", "ctx"]}

    common_args = _process_common_input_params(
        processing_func=_process_kraken2_arg, params=kwargs
    )
    common_args.extend(["--db", str(kraken2_db.path)])
    return classify_kraken2_helper(seqs, common_args)


def classify_kraken2_helper(
        seqs, common_args
) -> (Kraken2ReportDirectoryFormat, Kraken2OutputDirectoryFormat):
    base_cmd = ["kraken2", *common_args]

    read_types = (
        SingleLanePerSampleSingleEndFastqDirFmt,
        SingleLanePerSamplePairedEndFastqDirFmt
    )

    if isinstance(seqs, read_types):
        manifest: Optional[pd.DataFrame] = seqs.manifest.view(pd.DataFrame)
        if manifest is not None and "reverse" in manifest.columns:
            base_cmd.append("--paired")

        iterate_over = manifest.iterrows()

        def get_paths_for_reads(index, row):
            return _get_seq_paths(index, row, list(manifest.columns))

        path_function = get_paths_for_reads

    elif isinstance(seqs, ContigSequencesDirFmt):
        iterate_over = seqs.sample_dict().items()

    elif isinstance(seqs, MAGSequencesDirFmt):
        iterate_over = seqs.feature_dict().items()

    elif isinstance(seqs, MultiFASTADirectoryFormat):
        iterate_over = (
            (sample_id, mag_id, mag_fp)
            for sample_id, mags in seqs.sample_dict().items()
            for mag_id, mag_fp in mags.items()
        )

    kraken2_reports_dir = Kraken2ReportDirectoryFormat()
    kraken2_outputs_dir = Kraken2OutputDirectoryFormat()

    try:
        for args in iterate_over:
            if isinstance(seqs, read_types):
                _sample, fps = path_function(*args)
            elif isinstance(seqs, MultiFASTADirectoryFormat):
                sample_id, mag_id, fps = args
                for p in (kraken2_reports_dir.path, kraken2_outputs_dir.path):
                    os.makedirs(os.path.join(p, sample_id), exist_ok=True)
                _sample = f"{sample_id}/{mag_id}"
                fps = [fps]
            else:
                _sample, fps = args
                fps = [fps]

            output_fp, report_fp = _construct_output_paths(
                _sample, kraken2_outputs_dir, kraken2_reports_dir
            )
            cmd = deepcopy(base_cmd)
            cmd.extend(
                ["--report", report_fp, "--output", output_fp, *fps]
            )
            run_command(cmd=cmd, verbose=True)

    except subprocess.CalledProcessError as e:
        raise Exception(
            "An error was encountered while running Kraken 2, "
            f"(return code {e.returncode}), please inspect "
            "stdout and stderr to learn more."
        )

    return kraken2_reports_dir, kraken2_outputs_dir<|MERGE_RESOLUTION|>--- conflicted
+++ resolved
@@ -16,28 +16,18 @@
     PairedEndSequencesWithQuality,
     SingleLanePerSamplePairedEndFastqDirFmt,
     SingleLanePerSampleSingleEndFastqDirFmt,
-    ContigSequencesDirFmt, Contigs
+    ContigSequencesDirFmt, Contigs,
+    MultiFASTADirectoryFormat, MAGs
 )
 from q2_types.sample_data import SampleData
 from q2_types.feature_data import FeatureData
 from q2_moshpit._utils import run_command, _process_common_input_params
 from q2_moshpit.kraken2.utils import _process_kraken2_arg
-<<<<<<< HEAD
-from q2_types_genomics.feature_data import MAGSequencesDirFmt, MAG
-from q2_types_genomics.per_sample_data import (
-    ContigSequencesDirFmt, Contigs, MAGs
-)
-from q2_types_genomics.kraken2 import (
-=======
 from q2_types.feature_data_mag import MAGSequencesDirFmt, MAG
 from q2_types.kraken2 import (
->>>>>>> 821cf673
     Kraken2ReportDirectoryFormat,
     Kraken2OutputDirectoryFormat,
     Kraken2DBDirectoryFormat,
-)
-from q2_types_genomics.per_sample_data._format import (
-    MultiFASTADirectoryFormat
 )
 
 
